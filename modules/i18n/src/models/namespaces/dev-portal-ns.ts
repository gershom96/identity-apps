--- conflicted
+++ resolved
@@ -124,13 +124,12 @@
                 emptyList: {
                     action: string;
                     subtitles: {
-<<<<<<< HEAD
-                        0: string,
-                        1: string,
-                        2: string
-                    },
-                    title: string
-                },
+                        0: string;
+                        1: string;
+                        2: string;
+                    };
+                    title: string;
+                };
                 emptyDetails: {
                     subtitles: {
                         0: string,
@@ -138,36 +137,19 @@
                     },
                     title: string
                 }
-            },
-=======
-                        0: string;
-                        1: string;
-                        2: string;
-                    };
-                    title: string;
-                };
-            };
->>>>>>> cbec9cc1
+            };
             list: {
                 confirmations: {
                     deleteConfig: Confirmation;
                 };
             };
             notifications: {
-<<<<<<< HEAD
                 deleteConfig: Notification,
                 editConfig: Notification,
                 triggerConfig: Notification,
                 createConfig: Notification,
                 getConfig: Notification,
             }
-=======
-                deleteConfig: Notification;
-                editConfig: Notification;
-                triggerConfig: Notification;
-                createConfig: Notification;
-            };
->>>>>>> cbec9cc1
         };
         applications: {
             addWizard: {
