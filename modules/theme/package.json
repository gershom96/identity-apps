--- conflicted
+++ resolved
@@ -1,10 +1,6 @@
 {
     "name": "@wso2is/theme",
-<<<<<<< HEAD
-    "version": "1.2.909",
-=======
     "version": "1.2.935",
->>>>>>> 3ee6f456
     "description": "Theme for web components of WSO2 Identity Server Webapps.",
     "keywords": [
         "WSO2",
