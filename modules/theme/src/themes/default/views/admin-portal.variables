/**
 * Copyright (c) 2020, WSO2 Inc. (http://www.wso2.org) All Rights Reserved.
 *
 * WSO2 Inc. licenses this file to you under the Apache License,
 * Version 2.0 (the "License"); you may not use this file except
 * in compliance with the License.
 * You may obtain a copy of the License at
 *
 *     http://www.apache.org/licenses/LICENSE-2.0
 *
 * Unless required by applicable law or agreed to in writing,
 * software distributed under the License is distributed on an
 * "AS IS" BASIS, WITHOUT WARRANTIES OR CONDITIONS OF ANY
 * KIND, either express or implied. See the License for the
 * specific language governing permissions and limitations
 * under the License.
 *
 */

<<<<<<< HEAD
@super-treeview-tree-stem-color: #f3f3f3;
@treeFill: #20C2E0;
=======
 @treeview-tree-stem-color: #f3f3f3;
 @checkboxfill: #20c2e0;
>>>>>>> fcf5d77d
<|MERGE_RESOLUTION|>--- conflicted
+++ resolved
@@ -17,10 +17,5 @@
  *
  */
 
-<<<<<<< HEAD
-@super-treeview-tree-stem-color: #f3f3f3;
-@treeFill: #20C2E0;
-=======
  @treeview-tree-stem-color: #f3f3f3;
- @checkboxfill: #20c2e0;
->>>>>>> fcf5d77d
+ @checkboxfill: #20c2e0;