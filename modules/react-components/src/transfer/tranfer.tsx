--- conflicted
+++ resolved
@@ -45,14 +45,9 @@
         addItems,
         removeItems,
         children,
-<<<<<<< HEAD
-        handleListSearch,
-        searchPlaceholder
-=======
         searchPlaceholder,
         handleUnelectedListSearch,
         handleSelectedListSearch
->>>>>>> db3d04cf
     } = props;
 
     return (
@@ -68,15 +63,9 @@
                                             list.props.listType === "unselected" && (
                                             <Grid.Column width={ 7 }>
                                                 <Segment className="transfer-segment">
-<<<<<<< HEAD
-                                                    <TransferListSearch 
-                                                        placeholder={ searchPlaceholder } 
-                                                        handleListSearch={ handleListSearch }
-=======
                                                     <TransferListSearch
                                                         handleListSearch={ handleUnelectedListSearch }
                                                         placeholder={ searchPlaceholder }
->>>>>>> db3d04cf
                                                     />
                                                     { list }
                                                 </Segment>
@@ -107,15 +96,9 @@
                                             list.props.listType === "selected" && (
                                                 <Grid.Column width={ 7 } className="transfer-list-assigned-column">
                                                     <Segment className="transfer-segment">
-<<<<<<< HEAD
-                                                        <TransferListSearch 
-                                                            placeholder={ searchPlaceholder } 
-                                                            handleListSearch={ handleListSearch }
-=======
                                                         <TransferListSearch
                                                             handleListSearch={ handleSelectedListSearch }
                                                             placeholder={ searchPlaceholder }
->>>>>>> db3d04cf
                                                         />
                                                         { list }
                                                     </Segment>
