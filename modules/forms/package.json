--- conflicted
+++ resolved
@@ -1,10 +1,6 @@
 {
     "name": "@wso2is/forms",
-<<<<<<< HEAD
-    "version": "1.2.1039",
-=======
     "version": "1.2.1079",
->>>>>>> 58c90a52
     "description": "Forms module for WSO2 Identity Server web-apps.",
     "keywords": [
         "WSO2",
