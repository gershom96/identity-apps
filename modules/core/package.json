{
    "name": "@wso2is/core",
    "version": "1.0.424",
    "description": "Commonly used configs, schemas, utilities and low level services for WSO2 Identity Server frontend apps",
    "keywords": [
        "WSO2",
        "WSO2 IS",
        "WSO2 Identity Server",
        "WSO2 Identity Apps",
        "core",
        "common",
        "utils"
    ],
    "main": "dist/src/index.js",
    "types": "dist/src/index.d.ts",
    "scripts": {
        "prebuild": "npm run clean",
        "build": "npm run compile",
        "clean": "rimraf ./dist",
        "compile": "run-script-os",
        "compile:win32": "..\\..\\node_modules\\.bin\\tsc -p tsconfig.json",
        "compile:default": "../../node_modules/.bin/tsc -p tsconfig.json",
        "lint": "eslint --ext .js,.ts .",
        "test": "npm run jest --passWithNoTests",
        "jest": "run-script-os",
        "jest:win32": ".\\node_modules\\.bin\\jest",
        "jest:default": "./node_modules/.bin/jest"
    },
    "author": "WSO2",
    "license": "Apache-2.0",
    "dependencies": {
<<<<<<< HEAD
        "@wso2is/authentication": "^1.0.423",
        "ts-jest": "^26.4.0",
        "jest": "^26.4.2",
        "@types/jest": "^26.0.14"
=======
        "@wso2is/authentication": "^1.0.424"
>>>>>>> a9f566d0
    },
    "devDependencies": {
        "rimraf": "^3.0.2",
        "run-script-os": "^1.0.7"
    },
    "peerDependencies": {
        "@types/crypto-js": "*",
        "@types/history": "*",
        "@types/js-yaml": "*",
        "@types/lodash": "*",
        "@types/node": "*",
        "@types/node-forge": "*",
        "@types/react": "*",
        "@types/react-notification-system": "*",
        "@types/ua-parser-js": "*",
        "axios": "*",
        "crypto-js": "*",
        "history": "*",
        "js-yaml": "*",
        "lodash": "*",
        "moment": "*",
        "node-forge": "*",
        "react": "*",
        "react-notification-system": "*",
        "tslint": "*",
        "typescript": "*",
        "ua-parser-js": "*"
    }
}<|MERGE_RESOLUTION|>--- conflicted
+++ resolved
@@ -29,14 +29,10 @@
     "author": "WSO2",
     "license": "Apache-2.0",
     "dependencies": {
-<<<<<<< HEAD
-        "@wso2is/authentication": "^1.0.423",
+        "@wso2is/authentication": "^1.0.424",
         "ts-jest": "^26.4.0",
         "jest": "^26.4.2",
         "@types/jest": "^26.0.14"
-=======
-        "@wso2is/authentication": "^1.0.424"
->>>>>>> a9f566d0
     },
     "devDependencies": {
         "rimraf": "^3.0.2",
