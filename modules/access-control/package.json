{
    "name": "@wso2is/access-control",
<<<<<<< HEAD
    "version": "1.2.909",
=======
    "version": "1.2.935",
>>>>>>> 3ee6f456
    "description": "Access control module for WSO2 Identity Server front end applications",
    "main": "dist/src/index.js",
    "types": "dist/types/index.d.ts",
    "keywords": [
        "WSO2",
        "WSO2 IS",
        "WSO2 Identity Server",
        "WSO2 Identity Apps",
        "core",
        "common",
        "utils"
    ],
    "scripts": {
        "prebuild": "npm run clean",
        "build": "npm run compile",
        "clean": "rimraf ./dist",
        "compile": "npx run-script-os",
        "compile:win32": "..\\..\\node_modules\\.bin\\tsc -p tsconfig.json",
        "compile:default": "../../node_modules/.bin/tsc -p tsconfig.json",
        "lint": "npm run lint:all -- --max-warnings=0",
        "lint:all": "npm run lint:targeted -- .",
        "lint:autofix": "npm run lint:all -- --fix",
        "lint:ci": "npm run lint -- --format=compact",
        "lint:targeted": "eslint --ext .js,.jsx,.ts,.tsx --resolve-plugins-relative-to .",
        "test": "npm run jest -- -- --passWithNoTests",
        "jest": "npx run-script-os",
        "jest:win32": ".\\node_modules\\.bin\\jest",
        "jest:default": "./node_modules/.bin/jest",
        "typecheck": "npm run compile"
    },
    "author": "WSO2",
    "license": "Apache-2.0",
    "dependencies": {
<<<<<<< HEAD
        "@wso2is/core": "^1.2.909",
=======
        "@wso2is/core": "^1.2.935",
>>>>>>> 3ee6f456
        "jest": "^26.4.2",
        "react-access-control": "^1.0.1",
        "ts-jest": "^26.4.0"
    },
    "devDependencies": {
        "@typescript-eslint/eslint-plugin": "^4.17.0",
        "@typescript-eslint/parser": "^4.17.0",
        "eslint": "^7.20.0",
        "eslint-plugin-import": "^2.20.2",
        "eslint-plugin-react": "^7.18.3",
        "eslint-plugin-react-hooks": "^4.0.0",
        "rimraf": "^3.0.2",
        "run-script-os": "^1.0.7",
        "ts-jest": "^26.4.0",
        "typescript": "^4.2.2"
    },
    "peerDependencies": {
        "@types/react": "*",
        "react": "*"
    }
}<|MERGE_RESOLUTION|>--- conflicted
+++ resolved
@@ -1,10 +1,6 @@
 {
     "name": "@wso2is/access-control",
-<<<<<<< HEAD
-    "version": "1.2.909",
-=======
     "version": "1.2.935",
->>>>>>> 3ee6f456
     "description": "Access control module for WSO2 Identity Server front end applications",
     "main": "dist/src/index.js",
     "types": "dist/types/index.d.ts",
@@ -38,11 +34,7 @@
     "author": "WSO2",
     "license": "Apache-2.0",
     "dependencies": {
-<<<<<<< HEAD
-        "@wso2is/core": "^1.2.909",
-=======
         "@wso2is/core": "^1.2.935",
->>>>>>> 3ee6f456
         "jest": "^26.4.2",
         "react-access-control": "^1.0.1",
         "ts-jest": "^26.4.0"
