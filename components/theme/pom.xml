<?xml version="1.0" encoding="UTF-8"?>

<!--
 * Copyright (c) 2019, WSO2 Inc. (http://www.wso2.org) All Rights Reserved.
 *
 * WSO2 Inc. licenses this file to you under the Apache License,
 * Version 2.0 (the "License"); you may not use this file except
 * in compliance with the License.
 * You may obtain a copy of the License at
 *
 * http://www.apache.org/licenses/LICENSE-2.0
 *
 * Unless required by applicable law or agreed to in writing,
 * software distributed under the License is distributed on an
 * "AS IS" BASIS, WITHOUT WARRANTIES OR CONDITIONS OF ANY
 * KIND, either express or implied. See the License for the
 * specific language governing permissions and limitations
 * under the License.
-->

<project xmlns="http://maven.apache.org/POM/4.0.0" xmlns:xsi="http://www.w3.org/2001/XMLSchema-instance" xsi:schemaLocation="http://maven.apache.org/POM/4.0.0 http://maven.apache.org/xsd/maven-4.0.0.xsd">

    <parent>
        <groupId>org.wso2.identity.apps</groupId>
        <artifactId>identity-apps</artifactId>
<<<<<<< HEAD
        <version>1.2.1039-SNAPSHOT</version>
=======
        <version>1.2.1079-SNAPSHOT</version>
>>>>>>> 58c90a52
        <relativePath>../../pom.xml</relativePath>
    </parent>

    <artifactId>identity-theme</artifactId>
    <name>WSO2 Identity Server Apps - Theme Component</name>
    <modelVersion>4.0.0</modelVersion>
    <packaging>pom</packaging>
    <description>WSO2 Identity Server Theme Component</description>
    <url>http://wso2.org</url>

    <dependencies />

    <build>
        <finalName>${project.artifactId}</finalName>
        <plugins>
            <plugin>
                <groupId>org.apache.maven.plugins</groupId>
                <artifactId>maven-assembly-plugin</artifactId>
                <version>3.0.0</version>
                <configuration>
                    <descriptors>
                        <descriptor>/assembly/bin.xml</descriptor>
                    </descriptors>
                    <appendAssemblyId>false</appendAssemblyId>
                </configuration>
                <executions>
                    <execution>
                        <id>create-zip</id>
                        <phase>package</phase>
                        <goals>
                            <goal>single</goal>
                        </goals>
                    </execution>
                </executions>
            </plugin>
        </plugins>
    </build>
</project><|MERGE_RESOLUTION|>--- conflicted
+++ resolved
@@ -23,11 +23,7 @@
     <parent>
         <groupId>org.wso2.identity.apps</groupId>
         <artifactId>identity-apps</artifactId>
-<<<<<<< HEAD
-        <version>1.2.1039-SNAPSHOT</version>
-=======
         <version>1.2.1079-SNAPSHOT</version>
->>>>>>> 58c90a52
         <relativePath>../../pom.xml</relativePath>
     </parent>
 
