/**
 * Copyright (c) 2020, WSO2 Inc. (http://www.wso2.org) All Rights Reserved.
 *
 * WSO2 Inc. licenses this file to you under the Apache License,
 * Version 2.0 (the "License"); you may not use this file except
 * in compliance with the License.
 * You may obtain a copy of the License at
 *
 *     http://www.apache.org/licenses/LICENSE-2.0
 *
 * Unless required by applicable law or agreed to in writing,
 * software distributed under the License is distributed on an
 * "AS IS" BASIS, WITHOUT WARRANTIES OR CONDITIONS OF ANY
 * KIND, either express or implied. See the License for the
 * specific language governing permissions and limitations
 * under the License.
 */

import { AccessControlUtils } from "@wso2is/access-control";
import { hasRequiredScopes } from "@wso2is/core/helpers";
import { AlertInterface, ChildRouteInterface, ProfileInfoInterface, RouteInterface } from "@wso2is/core/models";
import { initializeAlertSystem } from "@wso2is/core/store";
import { RouteUtils as CommonRouteUtils, CommonUtils } from "@wso2is/core/utils";
import {
    Alert,
    ContentLoader,
    DashboardLayout as DashboardLayoutSkeleton,
    EmptyPlaceholder,
    ErrorBoundary,
    LinkButton,
    SidePanel,
    TopLoadingBar
} from "@wso2is/react-components";
import cloneDeep from "lodash-es/cloneDeep";
import isEmpty from "lodash-es/isEmpty";
import React, {
    ErrorInfo,
    FunctionComponent,
    ReactElement,
    ReactNode,
    Suspense,
    SyntheticEvent,
    lazy,
    useCallback,
    useEffect,
    useState
} from "react";
import { useTranslation } from "react-i18next";
import { System } from "react-notification-system";
import { useDispatch, useSelector } from "react-redux";
import { Redirect, Route, RouteComponentProps, Switch } from "react-router-dom";
import { Responsive } from "semantic-ui-react";
import { commonConfig, serverConfigurationConfig } from "../extensions";
import { getProfileInformation } from "../features/authentication/store";
import {
    AppConstants,
    AppState,
    AppUtils,
    AppViewTypes,
    ConfigReducerStateInterface,
    EventPublisher,
    FeatureConfigInterface,
    Footer,
    Header,
    OrganizationReducerStateInterface,
    ProtectedRoute,
    RouteUtils,
    StrictAppViewTypes,
    UIConstants,
    getAdminViewRoutes,
    getDeveloperViewRoutes,
    getEmptyPlaceholderIllustrations,
    getSidePanelIcons,
    getSidePanelMiscIcons,
    history,
    useUIElementSizes
} from "../features/core";
import { setActiveView, setDeveloperVisibility, setManageVisibility } from "../features/core/store/actions";
import { OrganizationUtils } from "../features/organizations/utils";
import {
    GovernanceConnectorCategoryInterface,
    GovernanceConnectorUtils,
    ServerConfigurationsConstants
} from "../features/server-configurations";

/**
 * Admin View Prop types.
 */
interface AdminViewPropsInterface {
    /**
     * Is layout fluid.
     */
    fluid?: boolean;
}

/**
 * Parent component for Admin features inherited from Dashboard layout skeleton.
 *
 * @param {AdminViewPropsInterface} props - Props injected to the component.
 *
 * @return {React.ReactElement}
 */
export const AdminView: FunctionComponent<AdminViewPropsInterface> = (
    props: AdminViewPropsInterface & RouteComponentProps
): ReactElement => {

    const {
        fluid,
        location
    } = props;

    const { t } = useTranslation();
    const { headerHeight, footerHeight } = useUIElementSizes();

    const dispatch = useDispatch();

    const config: ConfigReducerStateInterface = useSelector((state: AppState) => state.config);
    const profileInfo: ProfileInfoInterface = useSelector((state: AppState) => state.profile.profileInfo);
    const featureConfig: FeatureConfigInterface = useSelector((state: AppState) => state.config.ui.features);
    const organization: OrganizationReducerStateInterface = useSelector((state: AppState) => state.organization);
    const alert: AlertInterface = useSelector((state: AppState) => state.global.alert);
    const alertSystem: System = useSelector((state: AppState) => state.global.alertSystem);
    const isAJAXTopLoaderVisible: boolean = useSelector((state: AppState) => state.global.isAJAXTopLoaderVisible);
    const allowedScopes: string = useSelector((state: AppState) => state?.auth?.allowedScopes);
    const governanceConnectorCategories: GovernanceConnectorCategoryInterface[] = useSelector(
        (state: AppState) => state.governanceConnector.categories);
    const activeView: AppViewTypes = useSelector((state: AppState) => state.global.activeView);

    const [ governanceConnectorsEvaluated, setGovernanceConnectorsEvaluated ] = useState<boolean>(false);
    const [ governanceConnectorRoutesAdded, setGovernanceConnectorRoutesAdded ] = useState<boolean>(false);
    const [ developRoutes, setDevelopRoutes ] = useState<RouteInterface[]>(getDeveloperViewRoutes());
    const [ filteredRoutes, setFilteredRoutes ] = useState<RouteInterface[]>(getAdminViewRoutes());
    const [
        selectedRoute,
        setSelectedRoute
    ] = useState<RouteInterface | ChildRouteInterface>(getAdminViewRoutes()[ 0 ]);
    const [ mobileSidePanelVisibility, setMobileSidePanelVisibility ] = useState<boolean>(false);
    const [ isMobileViewport, setIsMobileViewport ] = useState<boolean>(false);

    const eventPublisher: EventPublisher = EventPublisher.getInstance();
    const organizationLoading: boolean
        = useSelector((state: AppState) => state?.organization?.getOrganizationLoading);

    const getOrganizationEnabledRoutes = useCallback((): RouteInterface[] => {
        if (!OrganizationUtils.isRootOrganization(organization.organization)) {
            return RouteUtils.filterOrganizationEnabledRoutes(getAdminViewRoutes());
        }

        return getAdminViewRoutes();
    }, [ organization.organization ]);

    useEffect(() => {
        const routes = getOrganizationEnabledRoutes();

        setDevelopRoutes(routes);
        setFilteredRoutes(routes);
    }, [ getOrganizationEnabledRoutes ]);

    const getOrganizationEnabledRoutes = useCallback((): RouteInterface[] => {
        if (!OrganizationUtils.isRootOrganization(organization.organization)) {
            return RouteUtils.filterOrganizationEnabledRoutes(getAdminViewRoutes());
        }

        return getAdminViewRoutes();
    }, [ organization.organization ]);

    useEffect(() => {
        const routes = getOrganizationEnabledRoutes();

        setDevelopRoutes(routes);
        setFilteredRoutes(routes);
    }, [ getOrganizationEnabledRoutes ]);

    /**
     * Make sure `MANAGE` tab is highlighted when this layout is used.
     */
    useEffect(() => {

        if (activeView === StrictAppViewTypes.MANAGE) {
            return;
        }

        dispatch(setActiveView(StrictAppViewTypes.MANAGE));
    }, [ dispatch, activeView ]);

    useEffect(() => {
        // Allowed scopes is never empty. Wait until it's defined to filter the routes.
        if (isEmpty(allowedScopes)) {
            return;
        }

        setFilteredRoutes((prevFilteredRoutes: RouteInterface[]) => {
            const routes: RouteInterface[] = CommonRouteUtils.sanitizeForUI(cloneDeep(prevFilteredRoutes));
            const controlledRoutes = AccessControlUtils.getAuthenticatedRoutes(
                routes, allowedScopes, featureConfig, commonConfig.checkForUIResourceScopes);

            return controlledRoutes;
        });
    }, [ allowedScopes, featureConfig ]);

    useEffect(() => {
        const sanitizedDevelopRoutes: RouteInterface[] = CommonRouteUtils.sanitizeForUI(cloneDeep(developRoutes));

        const tab: string = AccessControlUtils.getDisabledTab(
            filteredRoutes, sanitizedDevelopRoutes, allowedScopes, featureConfig,
            commonConfig.checkForUIResourceScopes);

        if (tab === "MANAGE") {
            dispatch(setManageVisibility(false));
        } else if (tab === "DEVELOP") {
            dispatch(setDeveloperVisibility(false));
        }
    }, [ filteredRoutes, dispatch, allowedScopes, featureConfig, developRoutes ]);


    /**
     * Listen to location changes and set the active route accordingly.
     */
    useEffect(() => {

        if (isEmpty(filteredRoutes) || !location?.pathname) {
            return;
        }

        setSelectedRoute(CommonRouteUtils.getInitialActiveRoute(location.pathname, filteredRoutes));
    }, [ location?.pathname, filteredRoutes ]);

    useEffect(() => {
        setSelectedRoute(CommonRouteUtils.getInitialActiveRoute(location.pathname, filteredRoutes));

        if (governanceConnectorsEvaluated === true) {
            RouteUtils.gracefullyHandleRouting(filteredRoutes,
                AppConstants.getAdminViewBasePath(),
                location.pathname);

            return;
        }
    }, [ filteredRoutes, governanceConnectorsEvaluated, location.pathname ]);

    useEffect(() => {

        // Allowed scopes is never empty. Wait until it's defined to filter the routes.
        if (isEmpty(allowedScopes)) {
            return;
        }

        // Filter the routes and get only the enabled routes defined in the app config.
        setFilteredRoutes(
            CommonRouteUtils.filterEnabledRoutes<FeatureConfigInterface>(
                getOrganizationEnabledRoutes(),
                featureConfig,
                allowedScopes,
                commonConfig.checkForUIResourceScopes)
        );

        if (!isEmpty(profileInfo)) {
            return;
        }

        dispatch(getProfileInformation());
    }, [ allowedScopes, featureConfig, dispatch, profileInfo, getOrganizationEnabledRoutes ]);

    useEffect(() => {
        // Allowed scopes is never empty. Wait until it's defined to filter the routes.
        if (isEmpty(allowedScopes)) {
            return;
        }

        if (
            !featureConfig?.governanceConnectors?.enabled ||
            !hasRequiredScopes(
                featureConfig?.governanceConnectors,
                featureConfig?.governanceConnectors?.scopes?.read,
                allowedScopes
            )
        ) {
            setGovernanceConnectorsEvaluated(true);

            return;
        }

        if (!(governanceConnectorCategories !== undefined && governanceConnectorCategories.length > 0)) {
            if (
                !(
                    serverConfigurationConfig.showConnectorsOnTheSidePanel &&
                    hasRequiredScopes(
                        featureConfig.governanceConnectors,
                        featureConfig.governanceConnectors.scopes.read,
                        allowedScopes
                    )
                )
            ) {
                setGovernanceConnectorsEvaluated(true);

                return;
            }

            GovernanceConnectorUtils.getGovernanceConnectors();

            return;
        }

        if (!governanceConnectorRoutesAdded) {
            const filteredRoutesClone: RouteInterface[] = CommonRouteUtils.filterEnabledRoutes<FeatureConfigInterface>(
                getOrganizationEnabledRoutes(),
                featureConfig,
                allowedScopes,
                commonConfig.checkForUIResourceScopes
            );

            setFilteredRoutes((prevFilteredRoutes: RouteInterface[]) => {
                serverConfigurationConfig.showConnectorsOnTheSidePanel &&
                governanceConnectorCategories.map((category: GovernanceConnectorCategoryInterface, index: number) => {
                    let subCategoryExists = false;

                    category.connectors?.map((connector) => {
                        if (connector.subCategory !== "DEFAULT") {
                            subCategoryExists = true;

                            return;
                        }
                    });
                    if (subCategoryExists) {
                        // TODO: Implement sub category handling logic here.
                    }

                    filteredRoutesClone.unshift({
                        category: "console:manage.features.sidePanel.categories.configurations",
                        component: lazy(() => import("../features/server-configurations/pages/governance-connectors")),
                        exact: true,
                        icon: {
                            icon: getSidePanelIcons().connectors[category.id] ?? getSidePanelIcons().connectors.default
                        },
                        id: category.id,
                        name: category.name,
                        order:
                            category.id === ServerConfigurationsConstants.OTHER_SETTINGS_CONNECTOR_CATEGORY_ID
                                ? prevFilteredRoutes.length + governanceConnectorCategories.length
                                : prevFilteredRoutes.length + index,
                        path: AppConstants.getPaths()
                            .get("GOVERNANCE_CONNECTORS")
                            .replace(":id", category.id),
                        protected: true,
                        showOnSidePanel: true
                    });
                });
<<<<<<< HEAD

                if (!OrganizationUtils.isRootOrganization(organization.organization)) {
                    return RouteUtils.filterOrganizationEnabledRoutes(filteredRoutesClone);
                }

=======

                if (!OrganizationUtils.isRootOrganization(organization.organization)) {
                    return RouteUtils.filterOrganizationEnabledRoutes(filteredRoutesClone);
                }

>>>>>>> 587f0581
                return filteredRoutesClone;
            });
            setGovernanceConnectorRoutesAdded(true);
            setGovernanceConnectorsEvaluated(true);
        }
    }, [
        allowedScopes,
        governanceConnectorCategories,
        featureConfig,
        governanceConnectorRoutesAdded,
        getOrganizationEnabledRoutes,
        organization.organization
    ]);

    /**
     * Handles side panel toggle click.
     */
    const handleSidePanelToggleClick = (): void => {
        setMobileSidePanelVisibility(!mobileSidePanelVisibility);
    };

    /**
     * Handles side panel pusher on click.
     */
    const handleSidePanelPusherClick = (): void => {
        setMobileSidePanelVisibility(false);
    };

    /**
     * Handles side panel item click event.
     *
     * @param { RouteInterface | ChildRouteInterface } route - Clicked on route.
     */
    const handleSidePanelItemClick = (route: RouteInterface | ChildRouteInterface): void => {
        if (route.path) {
            setSelectedRoute(route);
            history.push(route.path);

            if (isMobileViewport) {
                setMobileSidePanelVisibility(false);
            }
        }
    };

    /**
     * Handles the layout on change event.
     *
     * @param {React.SyntheticEvent<HTMLElement>} event - On change event.
     * @param {any} width - Width of the browser window.
     */
    const handleLayoutOnUpdate = (event: SyntheticEvent<HTMLElement>, { width }): void => {
        if (width < Responsive.onlyTablet.minWidth) {
            setIsMobileViewport(true);

            return;
        }

        if (!isMobileViewport) {
            return;
        }

        setIsMobileViewport(false);
    };

    /**
     * Conditionally renders a route. If a route has defined a Redirect to
     * URL, it will be directed to the specified one. If the route is stated
     * as protected, It'll be rendered using the `ProtectedRoute`.
     *
     * @param route - Route to be rendered.
     * @param key - Index of the route.
     * @return {React.ReactNode} Resolved route to be rendered.
     */
    const renderRoute = (route, key): ReactNode => (
        route.redirectTo
            ? <Redirect key={ key } to={ route.redirectTo }/>
            : route.protected
                ? (
                    <ProtectedRoute
                        component={ route.component ? route.component : null }
                        path={ route.path }
                        key={ key }
                        exact={ route.exact }
                    />
                )
                : (
                    <Route
                        path={ route.path }
                        render={ (renderProps): ReactNode =>
                            route.component
                                ? <route.component { ...renderProps } />
                                : null
                        }
                        key={ key }
                        exact={ route.exact }
                    />
                )
    );

    /**
     * Resolves the set of routes for the react router.
     * This function recursively adds any child routes
     * defined.
     *
     * @return {RouteInterface[]} Set of resolved routes.
     */
    const resolveRoutes = (): RouteInterface[] => {
        const resolvedRoutes = [];

        if(organizationLoading){
            return resolvedRoutes;
        }

        const recurse = (routesArr): void => {
            routesArr.forEach((route, key) => {
                if (route.path) {
                    resolvedRoutes.push(renderRoute(route, key));
                }

                if (route.children && route.children instanceof Array && route.children.length > 0) {
                    recurse(route.children);
                }
            });
        };

        recurse([ ...filteredRoutes ]);

        return resolvedRoutes;
    };

    const handleAlertSystemInitialize = (system) => {
        dispatch(initializeAlertSystem(system));
    };

    return (
        <DashboardLayoutSkeleton
            alert={ (
                <Alert
                    dismissInterval={ UIConstants.ALERT_DISMISS_INTERVAL }
                    alertsPosition="br"
                    alertSystem={ alertSystem }
                    alert={ alert }
                    onAlertSystemInitialize={ handleAlertSystemInitialize }
                    withIcon={ true }
                />
            ) }
            topLoadingBar={ (
                <TopLoadingBar
                    height={ UIConstants.AJAX_TOP_LOADING_BAR_HEIGHT }
                    visibility={ isAJAXTopLoaderVisible }
                />
            ) }
            onLayoutOnUpdate={ handleLayoutOnUpdate }
            header={ (
                <Header
                    activeView={ StrictAppViewTypes.MANAGE }
                    fluid={ !isMobileViewport ? fluid : false }
                    onSidePanelToggleClick={ handleSidePanelToggleClick }
                />
            ) }
            sidePanel={ (
                <SidePanel
                    categorized={
                        config?.ui?.isLeftNavigationCategorized !== undefined
                            ? config.ui.isLeftNavigationCategorized
                                && commonConfig?.leftNavigation?.isLeftNavigationCategorized?.manage
                            : true
                    }
                    caretIcon={ getSidePanelMiscIcons().caretRight }
                    desktopContentTopSpacing={ UIConstants.DASHBOARD_LAYOUT_DESKTOP_CONTENT_TOP_SPACING }
                    fluid={ !isMobileViewport ? fluid : false }
                    footerHeight={ footerHeight }
                    headerHeight={ headerHeight }
                    hoverType="background"
                    mobileSidePanelVisibility={ mobileSidePanelVisibility }
                    onSidePanelItemClick={ handleSidePanelItemClick }
                    onSidePanelPusherClick={ handleSidePanelPusherClick }
                    routes={ !organizationLoading && CommonRouteUtils.sanitizeForUI(cloneDeep(filteredRoutes),
                        AppUtils.getHiddenRoutes()) }
                    selected={ selectedRoute }
                    translationHook={ t }
                    allowedScopes={ allowedScopes }
                />
            ) }
            footer={ (
                <Footer
                    fluid={ !isMobileViewport ? fluid : false }
                />
            ) }
        >
            <ErrorBoundary
                onChunkLoadError={ AppUtils.onChunkLoadError }
                fallback={ (
                    <EmptyPlaceholder
                        action={ (
                            <LinkButton onClick={ () => CommonUtils.refreshPage() }>
                                { t("console:common.placeholders.brokenPage.action") }
                            </LinkButton>
                        ) }
                        image={ getEmptyPlaceholderIllustrations().brokenPage }
                        imageSize="tiny"
                        subtitle={ [
                            t("console:common.placeholders.brokenPage.subtitles.0"),
                            t("console:common.placeholders.brokenPage.subtitles.1")
                        ] }
                        title={ t("console:common.placeholders.brokenPage.title") }
                    />
                ) }
            >
                <Suspense fallback={ <ContentLoader dimmer={ false } /> }>
                    <Switch>
                        { resolveRoutes() }
                    </Switch>
                </Suspense>
            </ErrorBoundary>
        </DashboardLayoutSkeleton>
    );
};

/**
 * Default props for the Admin View.
 */
AdminView.defaultProps = {
    fluid: true
};<|MERGE_RESOLUTION|>--- conflicted
+++ resolved
@@ -344,19 +344,11 @@
                         showOnSidePanel: true
                     });
                 });
-<<<<<<< HEAD
 
                 if (!OrganizationUtils.isRootOrganization(organization.organization)) {
                     return RouteUtils.filterOrganizationEnabledRoutes(filteredRoutesClone);
                 }
 
-=======
-
-                if (!OrganizationUtils.isRootOrganization(organization.organization)) {
-                    return RouteUtils.filterOrganizationEnabledRoutes(filteredRoutesClone);
-                }
-
->>>>>>> 587f0581
                 return filteredRoutesClone;
             });
             setGovernanceConnectorRoutesAdded(true);
