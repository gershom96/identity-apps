/**
 * Copyright (c) 2020, WSO2 Inc. (http://www.wso2.org) All Rights Reserved.
 *
 * WSO2 Inc. licenses this file to you under the Apache License,
 * Version 2.0 (the 'License'); you may not use this file except
 * in compliance with the License.
 * You may obtain a copy of the License at
 *
 *     http://www.apache.org/licenses/LICENSE-2.0
 *
 * Unless required by applicable law or agreed to in writing,
 * software distributed under the License is distributed on an
 * 'AS IS' BASIS, WITHOUT WARRANTIES OR CONDITIONS OF ANY
 * KIND, either express or implied. See the License for the
 * specific language governing permissions and limitations
 * under the License.
 */

import { IdentityAppsError } from "@wso2is/core/errors";

/**
 * Class containing user store management constants.
 */
export class UserStoreManagementConstants {

    /**
     * Private constructor to avoid object instantiation from outside
     * the class.
     *
     * @hideconstructor
     */
    /* eslint-disable @typescript-eslint/no-empty-function */
    private constructor() { }

    /**
     * User store create limit reached error.
     * @constant
     * @type IdentityAppsError
     * @default
     */
    public static readonly ERROR_CREATE_LIMIT_REACHED = new IdentityAppsError(
        "SUS-60011",
        "console:manage.features.userstores.notifications.apiLimitReachedError.error.description",
        "console:manage.features.userstores.notifications.apiLimitReachedError.error.message",
        "165d6b4b-d384-4335-9706-19ab034a5397"
    );

    /**
     * The error code that is returned when there is no item in the list.
     */
    public static readonly RESOURCE_NOT_FOUND_ERROR_MESSAGE: string = "Resource not found.";
}

/**
 * The ID of the userstore type JDBC.
 *
 * @constant
 *
 * @type {string}
 */
export const JDBC = "JDBC";
<<<<<<< HEAD
export const CONSUMER_USERSTORE_ID = "Q09OU1VNRVI";
=======
export const CONSUMER_USERSTORE_ID = "REVGQVVMVA";
>>>>>>> 58c90a52
export const DEFAULT_USERSTORE_TYPE_IMAGE = "default";
export const DEFAULT_DESCRIPTION_CUSTOM_USERSTORE = "This is a custom userstore manager implementation";

export const USER_STORE_TYPE_DESCRIPTIONS = {
    ActiveDirectoryUserStoreManager: "Active Directory based userstore.",
    CarbonRemoteUserStoreManger: "Userstore on another Identity Server instance.",
    JDBCUserStoreManager: "Java Database Connectivity based userstore.",
    ReadOnlyLDAPUserStoreManager: "Lightweight Directory Access Protocol based userstore which is read only.",
    ReadWriteLDAPUserStoreManager:
        "Lightweight Directory Access Protocol based userstore " + "which can both be read and written to",
    UniqueIDActiveDirectoryUserStoreManager: "Active Directory based userstore.",
    UniqueIDJDBCUserStoreManager: "Java Database Connectivity based userstore.",
    UniqueIDReadOnlyLDAPUserStoreManager: "Lightweight Directory Access Protocol based userstore which is read only.",
    UniqueIDReadWriteLDAPUserStoreManager:
        "Lightweight Directory Access Protocol based userstore " + "which can both be read and written to"
};

export const USERSTORE_TYPE_DISPLAY_NAMES = {
    ActiveDirectoryUserStoreManager: "Active Directory",
    CarbonRemoteUserStoreManger: "Carbon Remote",
    JDBCUserStoreManager: "JDBC",
    ReadOnlyLDAPUserStoreManager: "Read Only LDAP",
    ReadWriteLDAPUserStoreManager: "Read Write LDAP",
    UniqueIDActiveDirectoryUserStoreManager: "Active Directory",
    UniqueIDJDBCUserStoreManager: "JDBC",
    UniqueIDReadOnlyLDAPUserStoreManager: "Read Only LDAP",
    UniqueIDReadWriteLDAPUserStoreManager: "Read Write LDAP"
};

/**
 * User store type to image mapping.
 */
export const USERSTORE_TYPE_IMAGES = {
    ActiveDirectoryUserStoreManager: "ad",
    CarbonRemoteUserStoreManger: "default",
    JDBCUserStoreManager: "jdbc",
    ReadOnlyLDAPUserStoreManager: "ldap",
    ReadWriteLDAPUserStoreManager: "ldap",
    UniqueIDActiveDirectoryUserStoreManager: "ad",
    UniqueIDJDBCUserStoreManager: "jdbc",
    UniqueIDReadOnlyLDAPUserStoreManager: "ldap",
    UniqueIDReadWriteLDAPUserStoreManager: "ldap"
};

/**
 * Primary user store property values
 */
export const PRIMARY_USERSTORE_PROPERTY_VALUES = {
    PasswordJavaScriptRegEx: "^[\\S]{5,30}$",
    RolenameJavaScriptRegEx: "^[\\S]{3,30}$",
    UsernameJavaScriptRegEx: "^[\\S]{3,30}$"
};

/**
 * User store regEx properties
 */
export const USERSTORE_REGEX_PROPERTIES = {
    PasswordRegEx: "PasswordJavaScriptRegEx",
    RolenameRegEx: "RolenameJavaScriptRegEx",
    UsernameRegEx: "UsernameJavaScriptRegEx"
};

/**
 * Disabled property name.
 * @constant
 * @type {string}
 */
export const DISABLED = "Disabled";

/**
 * Name of the consumer userstore.
 * @constant
 * @type {string}
 */
export const CONSUMER_USERSTORE = "DEFAULT";

/**
 * Name of the primary userstore.
 * @constant
 * @type {string}
 */
export const PRIMARY_USERSTORE = "PRIMARY";<|MERGE_RESOLUTION|>--- conflicted
+++ resolved
@@ -59,11 +59,7 @@
  * @type {string}
  */
 export const JDBC = "JDBC";
-<<<<<<< HEAD
-export const CONSUMER_USERSTORE_ID = "Q09OU1VNRVI";
-=======
 export const CONSUMER_USERSTORE_ID = "REVGQVVMVA";
->>>>>>> 58c90a52
 export const DEFAULT_USERSTORE_TYPE_IMAGE = "default";
 export const DEFAULT_DESCRIPTION_CUSTOM_USERSTORE = "This is a custom userstore manager implementation";
 
