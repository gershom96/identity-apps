/**
 * Copyright (c) 2020, WSO2 Inc. (http://www.wso2.org) All Rights Reserved.
 *
 * WSO2 Inc. licenses this file to you under the Apache License,
 * Version 2.0 (the "License"); you may not use this file except
 * in compliance with the License.
 * You may obtain a copy of the License at
 *
 *     http://www.apache.org/licenses/LICENSE-2.0
 *
 * Unless required by applicable law or agreed to in writing,
 * software distributed under the License is distributed on an
 * "AS IS" BASIS, WITHOUT WARRANTIES OR CONDITIONS OF ANY
 * KIND, either express or implied. See the License for the
 * specific language governing permissions and limitations
 * under the License.
 */

import { AlertLevels, TestableComponentInterface } from "@wso2is/core/models";
import { addAlert } from "@wso2is/core/store";
import { useTrigger } from "@wso2is/forms";
import { Heading, LinkButton, PrimaryButton, Steps, useWizardAlert } from "@wso2is/react-components";
import React, { FunctionComponent, ReactElement, useEffect, useState } from "react";
import { useTranslation } from "react-i18next";
import { useDispatch } from "react-redux";
import { Grid, Modal } from "semantic-ui-react";
import { AddIDPCertificateFormComponent } from "./steps/add-certificate-steps";
import { updateIDPCertificate } from "../../api";
import { getAddIDPCertificateWizardStepIcons } from "../../configs";
import { IdentityProviderInterface } from "../../models";

/**
 * Interface for the Add Idp certificate wizard component props.
 */
interface AddIDPCertificateWizardPropsInterface extends TestableComponentInterface {
    idp: IdentityProviderInterface;
    closeWizard: () => void;
    currentStep?: number;
    onUpdate: (id: string) => void;
}

/**
 *  Add Idp certificate wizard form component.
 *
 * @param {AddIDPCertificateWizard} props - Props injected to the component.
 * @return {ReactElement}
 */
export const AddIDPCertificateWizard: FunctionComponent<AddIDPCertificateWizardPropsInterface> = (
    props: AddIDPCertificateWizardPropsInterface): ReactElement => {

    const {
        idp,
        closeWizard,
        currentStep,
        onUpdate,
        [ "data-testid" ]: testId
    } = props;

    const { t } = useTranslation();

    const dispatch = useDispatch();

    const [ finishSubmit, setFinishSubmit ] = useTrigger();
    const [ triggerUpload, setTriggerUpload ] = useTrigger();

    const [ partiallyCompletedStep, setPartiallyCompletedStep ] = useState<number>(undefined);
    const [ currentWizardStep, setCurrentWizardStep ] = useState<number>(currentStep);

    const [ alert, setAlert, alertComponent ] = useWizardAlert();

    /**
     * Sets the current wizard step to the previous on every `partiallyCompletedStep`
     * value change , and resets the partially completed step value.
     */
    useEffect(() => {
        if (partiallyCompletedStep === undefined) {
            return;
        }

        setCurrentWizardStep(currentWizardStep - 1);
    }, [ partiallyCompletedStep ]);

    const navigateToNext = () => {
        switch (currentWizardStep) {
            case 0:
                setTriggerUpload();
                setFinishSubmit();
        }
    };

    const addCertificate = (values: any) => {
        if (idp?.certificate?.certificates?.includes(values["certificate"])) {
            dispatch(addAlert({
                description: t("console:develop.features.idp.notifications.duplicateCertificateUpload.error" +
                    ".description", { idp: idp.name }),
                level: AlertLevels.ERROR,
                message: t("console:develop.features.idp.notifications.duplicateCertificateUpload.error.message")
            }));
            closeWizard();
            return;
        }

        let data = [];
        const certificateIndex: number = idp?.certificate?.certificates ? idp?.certificate?.certificates?.length : 0;

        if (idp?.certificate?.jwksUri) {
            data = [
                {
                    "operation": "ADD",
                    "path": "/certificate/certificates/" + certificateIndex,
                    "value": values["certificate"]
                },
                {
                    "operation": "REPLACE",
                    "path": "/certificate/jwksUri",
                    "value": null
                }
            ];
        } else {
            data = [
                {
                    "operation": "ADD",
                    "path": "/certificate/certificates/" + certificateIndex,
                    "value": values["certificate"]
                }
            ];
        }

        updateIDPCertificate(idp.id, data)
            .then(() => {
                dispatch(addAlert({
                    description: t("console:develop.features.idp.notifications.updateIDPCertificate.success" +
                        ".description"),
                    level: AlertLevels.SUCCESS,
                    message: t("console:develop.features.idp.notifications.updateIDPCertificate.success.message")
                }));
                closeWizard();
                onUpdate(idp.id);
            })
            .catch((error) => {
                if (error.response && error.response.data && error.response.data.description) {
                    setAlert({
                        description: error.response.data.description,
                        level: AlertLevels.ERROR,
                        message: t("console:develop.features.idp.notifications.updateIDPCertificate.error.message")
                    });

                    return;
                }

                setAlert({
                    description: t("console:develop.features.idp.notifications.updateIDPCertificate.genericError" +
                        ".description"),
                    level: AlertLevels.ERROR,
                    message: t("console:develop.features.idp.notifications.updateIDPCertificate.genericError.message")
                });
            });
    };

    /**
     * Handles the final wizard submission.
     */
    const handleWizardFormFinish = (values: any): void => {
        addCertificate(values);
    };

    /**
     * This contains the wizard steps
     */
    const STEPS = [
        {
            content: (
                <AddIDPCertificateFormComponent
                    triggerCertificateUpload={ triggerUpload }
                    triggerSubmit={ finishSubmit }
                    onSubmit={ handleWizardFormFinish }
                />
            ),
<<<<<<< HEAD
            icon: AddIDPCertificateWizardStepIcons.general,
            title: t("console:manage.features.certificates.keystore.wizard.steps.upload")
=======
            icon: getAddIDPCertificateWizardStepIcons().general,
            title: t("adminPortal:components.certificates.keystore.wizard.steps.upload")
>>>>>>> 5939873c
        }
    ];

    return (
        <Modal
            open={ true }
            className="wizard application-create-wizard"
            dimmer="blurring"
            size="small"
            onClose={ closeWizard }
            data-testid={ testId }
            closeOnDimmerClick={ false }
            closeOnEscape
        >
            <Modal.Header className="wizard-header">
                { t("console:develop.features.idp.modals.addCertificate.title", { idpName: idp.name }) }
                <Heading as="h6">
                    { t("console:develop.features.idp.modals.addCertificate.subTitle") }
                </Heading>
            </Modal.Header>
            <Modal.Content className="steps-container">
                <Steps.Group
                    current={ currentWizardStep }
                    data-testid={ `${ testId }-steps` }
                >
                    { STEPS.map((step, index) => (
                        <Steps.Step
                            key={ index }
                            icon={ step.icon }
                            title={ step.title }
                            data-testid={ `${ testId }-step-${ index }` }
                        />
                    )) }
                </Steps.Group>
            </Modal.Content>
            <Modal.Content className="content-container" scrolling>
                { alert && alertComponent }
                { STEPS[ currentWizardStep ].content }
            </Modal.Content>
            <Modal.Actions>
                <Grid>
                    <Grid.Row column={ 1 }>
                        <Grid.Column mobile={ 8 } tablet={ 8 } computer={ 8 }>
                            <LinkButton
                                floated="left"
                                onClick={ () => closeWizard() }
                                data-testid={ `${ testId }-cancel-button` }
                            >
                                { t("common:cancel") }
                            </LinkButton>
                        </Grid.Column>
                        <Grid.Column mobile={ 8 } tablet={ 8 } computer={ 8 }>
                            { currentWizardStep === STEPS.length - 1 && (
                                <PrimaryButton
                                    floated="right"
                                    onClick={ navigateToNext }
                                    data-testid={ `${ testId }-finish-button` }
                                >
                                    { t("common:finish") }
                                </PrimaryButton>
                            ) }
                        </Grid.Column>
                    </Grid.Row>
                </Grid>
            </Modal.Actions>
        </Modal>
    );
};

/**
 * Default props for the outbound provisioning IDP create wizard.
 */
AddIDPCertificateWizard.defaultProps = {
    currentStep: 0,
    "data-testid": "add-idp-certificate-wizard"
};<|MERGE_RESOLUTION|>--- conflicted
+++ resolved
@@ -176,13 +176,8 @@
                     onSubmit={ handleWizardFormFinish }
                 />
             ),
-<<<<<<< HEAD
-            icon: AddIDPCertificateWizardStepIcons.general,
+            icon: getAddIDPCertificateWizardStepIcons().general,
             title: t("console:manage.features.certificates.keystore.wizard.steps.upload")
-=======
-            icon: getAddIDPCertificateWizardStepIcons().general,
-            title: t("adminPortal:components.certificates.keystore.wizard.steps.upload")
->>>>>>> 5939873c
         }
     ];
 
