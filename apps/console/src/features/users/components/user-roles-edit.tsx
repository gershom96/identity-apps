--- conflicted
+++ resolved
@@ -229,11 +229,7 @@
 
         if (user.roles && user.roles instanceof Array) {
             _.forEachRight (user.roles, (roles) => {
-<<<<<<< HEAD
-                const role = roles.display?.split("/");
-=======
                 const role = roles?.display?.split("/");
->>>>>>> 3add0b82
 
                 if (role?.length >= 1) {
                     rolesMap.set(roles?.display, roles?.value);
