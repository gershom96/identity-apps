--- conflicted
+++ resolved
@@ -594,17 +594,10 @@
             >
                 { userStoreError
                     ? <EmptyPlaceholder
-<<<<<<< HEAD
                         subtitle={ [ t("console:manage.features.users.placeholders.userstoreError.subtitles.0"),
                             t("console:manage.features.users.placeholders.userstoreError.subtitles.1")     ] }
                         title={ t("console:manage.features.users.placeholders.userstoreError.title") }
-                        image={ EmptyPlaceholderIllustrations.genericError }
-=======
-                        subtitle={ [ t("adminPortal:components.users.placeholders.userstoreError.subtitles.0"),
-                            t("adminPortal:components.users.placeholders.userstoreError.subtitles.1")     ] }
-                        title={ t("adminPortal:components.users.placeholders.userstoreError.title") }
                         image={ getEmptyPlaceholderIllustrations().genericError }
->>>>>>> 5939873c
                         imageSize="tiny"
                     />
                     : <UsersList
