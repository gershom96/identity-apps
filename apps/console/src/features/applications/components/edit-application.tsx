/**
 * Copyright (c) 2020, WSO2 LLC. (https://www.wso2.com). All Rights Reserved.
 *
 * WSO2 LLC. licenses this file to you under the Apache License,
 * Version 2.0 (the "License"); you may not use this file except
 * in compliance with the License.
 * You may obtain a copy of the License at
 *
 *     http://www.apache.org/licenses/LICENSE-2.0
 *
 * Unless required by applicable law or agreed to in writing,
 * software distributed under the License is distributed on an
 * "AS IS" BASIS, WITHOUT WARRANTIES OR CONDITIONS OF ANY
 * KIND, either express or implied. See the License for the
 * specific language governing permissions and limitations
 * under the License.
 */

import { isFeatureEnabled } from "@wso2is/core/helpers";
import { AlertLevels, SBACInterface, TestableComponentInterface } from "@wso2is/core/models";
import { addAlert } from "@wso2is/core/store";
<<<<<<< HEAD
import {
    ConfirmationModal,
    ContentLoader,
    CopyInputField,
    ResourceTab,
    ResourceTabPanePropsInterface
=======
import { 
    ConfirmationModal, 
    ContentLoader, 
    CopyInputField, 
    ResourceTab, 
    ResourceTabPaneInterface 
>>>>>>> 05fed6ce
} from "@wso2is/react-components";
import Axios, { AxiosError, AxiosResponse } from "axios";
import inRange from "lodash-es/inRange";
import isEmpty from "lodash-es/isEmpty";
import React, { FunctionComponent, ReactElement, SyntheticEvent, useEffect, useState } from "react";
import { useTranslation } from "react-i18next";
import { useDispatch, useSelector } from "react-redux";
import { Dispatch } from "redux";
import { Form, Grid, Menu, TabProps } from "semantic-ui-react";
import { InboundProtocolsMeta } from "./meta";
import {
    AccessConfiguration,
    AdvancedSettings,
    AttributeSettings,
    GeneralApplicationSettings,
    ProvisioningSettings,
    SignOnMethods
} from "./settings";
import { Info } from "./settings/info";
import { applicationConfig } from "../../../extensions";
import {
    AppState,
    CORSOriginsListInterface,
    EventPublisher,
    FeatureConfigInterface,
    getCORSOrigins,
    history
} from "../../core";
import { OrganizationUtils } from "../../organizations/utils";
import { getInboundProtocolConfig } from "../api";
import { ApplicationManagementConstants } from "../constants";
import CustomApplicationTemplate
    from "../data/application-templates/templates/custom-application/custom-application.json";
import {
    ApplicationInterface,
    ApplicationTabTypes,
    ApplicationTemplateInterface,
    AuthProtocolMetaListItemInterface,
    InboundProtocolListItemInterface,
    OIDCApplicationConfigurationInterface,
    OIDCDataInterface,
    SAMLApplicationConfigurationInterface,
    SupportedAuthProtocolTypes,
    URLFragmentTypes
} from "../models";
import { ApplicationManagementUtils } from "../utils";

/**
 * Proptypes for the applications edit component.
 */
interface EditApplicationPropsInterface extends SBACInterface<FeatureConfigInterface>, TestableComponentInterface {
    /**
     * Editing application.
     */
    application: ApplicationInterface;
    /**
     * Used to the configured inbound protocols list from the parent component.
     */
    getConfiguredInboundProtocolsList?: (list: string[]) => void;
    /**
     * Used to the configured inbound protocol configs from the parent component.
     */
    getConfiguredInboundProtocolConfigs?: (configs: Record<string, unknown>) => void;
    /**
     * Is the data still loading.
     */
    isLoading: boolean;
    /**
     * Set is loading.
     */
    setIsLoading?: any;
    /**
     * Callback to be triggered after deleting the application.
     */
    onDelete: () => void;
    /**
     * Callback to update the application details.
     */
    onUpdate: (id: string) => void;
    /**
     * Application template.
     */
    template?: ApplicationTemplateInterface;
    /**
     * Make the form read only.
     */
    readOnly?: boolean;
    /**
     * URL Search params received to the parent edit page component.
     */
    urlSearchParams?: URLSearchParams;
}

/**
 * Application edit component.
 *
 * @param props - Props injected to the component.
 *
 * @returns EditApplication component
 */
export const EditApplication: FunctionComponent<EditApplicationPropsInterface> = (
    props: EditApplicationPropsInterface
): ReactElement => {

    const {
        application,
        featureConfig,
        isLoading,
        setIsLoading,
        getConfiguredInboundProtocolsList,
        getConfiguredInboundProtocolConfigs,
        onDelete,
        onUpdate,
        template,
        readOnly,
        urlSearchParams,
        [ "data-testid" ]: testId
    } = props;

    const { t } = useTranslation();

    const dispatch: Dispatch = useDispatch();

    const availableInboundProtocols: AuthProtocolMetaListItemInterface[] =
        useSelector((state: AppState) => state.application.meta.inboundProtocols);
    const oidcConfigurations: OIDCApplicationConfigurationInterface = useSelector(
        (state: AppState) => state.application.oidcConfigurations);
    const samlConfigurations: SAMLApplicationConfigurationInterface = useSelector(
        (state: AppState) => state.application.samlConfigurations);
    const isClientSecretHashEnabled: boolean = useSelector((state: AppState) =>
        state.config.ui.isClientSecretHashEnabled);
    const tenantDomain: string = useSelector((state: AppState) => state.auth.tenantDomain);

    const [ isInboundProtocolConfigRequestLoading, setIsInboundProtocolConfigRequestLoading ] = useState<boolean>(true);
    const [ inboundProtocolList, setInboundProtocolList ] = useState<string[]>(undefined);
    const [ inboundProtocolConfig, setInboundProtocolConfig ] = useState<any>(undefined);
    const [ isInboundProtocolsRequestLoading, setInboundProtocolsRequestLoading ] = useState<boolean>(false);
    const [ tabPaneExtensions, setTabPaneExtensions ] = useState<ResourceTabPaneInterface[]>(undefined);
    const [ allowedOrigins, setAllowedOrigins ] = useState([]);
    const [ isAllowedOriginsUpdated, setIsAllowedOriginsUpdated ] = useState<boolean>(false);
    const [ isApplicationUpdated, setIsApplicationUpdated ] = useState<boolean>(false);
    const [ showClientSecretHashDisclaimerModal, setShowClientSecretHashDisclaimerModal ] = useState<boolean>(false);
    const [
        clientSecretHashDisclaimerModalInputs,
        setClientSecretHashDisclaimerModalInputs
    ] = useState<{ clientSecret: string; clientId: string }>({ clientId: "", clientSecret: "" });
    const [ isOIDCConfigsLoading, setOIDCConfigsLoading ] = useState<boolean>(false);
    const [ isSAMLConfigsLoading, setSAMLConfigsLoading ] = useState<boolean>(false);
    const [ activeTabIndex, setActiveTabIndex ] = useState<number>(undefined);
    const [ defaultActiveIndex, setDefaultActiveIndex ] = useState<number>(undefined);
    const [ totalTabs, setTotalTabs ] = useState<number>(undefined);

    const eventPublisher: EventPublisher = EventPublisher.getInstance();

    const isFragmentApp: boolean = application.advancedConfigurations?.fragment || false;

    /**
     * Called when an application updates.
     *
     * @param id - Application id.
     */
    const handleApplicationUpdate = (id: string): void => {
        setIsApplicationUpdated(true);
        onUpdate(id);
    };

    /**
     * Set the defaultTabIndex when the application template updates.
     */
    useEffect(() => {

        if(!template) {
            return;
        }

        let defaultTabIndex: number = 0;

        if(applicationConfig.editApplication.extendTabs) {
            defaultTabIndex=1;
        }

        setDefaultActiveIndex(defaultTabIndex);

        if(isEmpty(window.location.hash)){

            if(urlSearchParams.get(ApplicationManagementConstants.APP_STATE_STRONG_AUTH_PARAM_KEY) !==
                ApplicationManagementConstants.APP_STATE_STRONG_AUTH_PARAM_VALUE) {
                handleDefaultTabIndexChange(defaultTabIndex);

                return;
            }

            // When application selection is done through the strong authentication flow.
            const tabIndex: number = applicationConfig.editApplication.getStrongAuthenticationFlowTabIndex(
                application.clientId,
                tenantDomain,
                template.id,
                CustomApplicationTemplate.id
            );

            handleActiveTabIndexChange(tabIndex);
        }
    },[ template ]);

    /**
     * Called when the URL fragment updates.
     */
    useEffect( () => {

        if(totalTabs === undefined || window.location.hash.includes(URLFragmentTypes.VIEW) ||
            isEmpty(window.location.hash)) {

            return;
        }

        const urlFragment: string[] = window.location.hash.split("#"+URLFragmentTypes.TAB_INDEX);

        if(urlFragment.length === 2 && isEmpty(urlFragment[0]) && /^\d+$/.test(urlFragment[1])) {

            const tabIndex: number = parseInt(urlFragment[1], 10);

            if(inRange(tabIndex,  0, totalTabs)) {
                if(tabIndex === activeTabIndex) {
                    return;
                }
                handleActiveTabIndexChange(tabIndex);
            } else {
                // Change the tab index to defaultActiveIndex for invalid URL fragments.
                handleDefaultTabIndexChange(defaultActiveIndex);
            }
        } else if (window.location.hash.includes(ApplicationManagementConstants.SIGN_IN_METHOD_TAB_URL_FRAG)) {
            // Handle loading sign-in method tab when redirecting from the "Connected Apps" Tab of an IdP.
            const renderedTabPanes: ResourceTabPaneInterface[] = resolveTabPanes();
            const SignInMethodtabIndex: number = renderedTabPanes.indexOf(renderedTabPanes.
                find((element: {"componentId": string}) => 
                    element.componentId === ApplicationManagementConstants.SIGN_IN_METHOD_TAB_URL_FRAG));
            
            handleActiveTabIndexChange(SignInMethodtabIndex);
        } else {
            // Change the tab index to defaultActiveIndex for invalid URL fragments.
            handleDefaultTabIndexChange(defaultActiveIndex);
        }
    }, [ window.location.hash, totalTabs ]);

    /**
     * Fetch the allowed origins list whenever there's an update.
     */
    useEffect(() => {
        const allowedCORSOrigins: string[] = [];

        if (OrganizationUtils.isCurrentOrganizationRoot()) {
            getCORSOrigins()
                .then((response: CORSOriginsListInterface[]) => {
                    response.map((origin: CORSOriginsListInterface) => {
                        allowedCORSOrigins.push(origin.url);
                    });
                    setAllowedOrigins(allowedCORSOrigins);
                })
                .catch((error: AxiosError) => {
                    if (error?.response?.data?.description) {
                        dispatch(addAlert({
                            description: error.response.data.description,
                            level: AlertLevels.ERROR,
                            message: t("console:develop.features.applications.notifications.fetchAllowedCORSOrigins." +
                                "error.message")
                        }));

                        return;
                    }

                    dispatch(addAlert({
                        description: t("console:develop.features.applications.notifications.fetchAllowedCORSOrigins" +
                            ".genericError.description"),
                        level: AlertLevels.ERROR,
                        message: t("console:develop.features.applications.notifications.fetchAllowedCORSOrigins." +
                            "genericError.message")
                    }));
                });
        }
    }, [ isAllowedOriginsUpdated ]);

    /**
     * Called on `availableInboundProtocols` prop update.
     */
    useEffect(() => {
        if (!isEmpty(availableInboundProtocols)) {
            return;
        }

        setInboundProtocolsRequestLoading(true);

        ApplicationManagementUtils.getInboundProtocols(InboundProtocolsMeta, false)
            .finally(() => {
                setInboundProtocolsRequestLoading(false);
            });
    }, [ availableInboundProtocols ]);

    /**
     * Watch for `inboundProtocols` array change and fetch configured protocols if there's a difference.
     */
    useEffect(() => {
        if (!application?.inboundProtocols || !application?.id) {
            return;
        }

        findConfiguredInboundProtocol(application.id);
    }, [ JSON.stringify(application?.inboundProtocols) ]);

    useEffect(() => {
        if (samlConfigurations !== undefined) {
            return;
        }
        setSAMLConfigsLoading(true);

        ApplicationManagementUtils.getSAMLApplicationMeta()
            .finally(() => {
                setSAMLConfigsLoading(false);
            });
    }, [ samlConfigurations, inboundProtocolConfig ]);

    useEffect(() => {
        if (oidcConfigurations !== undefined) {
            return;
        }
        setOIDCConfigsLoading(true);

        ApplicationManagementUtils.getOIDCApplicationMeta()
            .finally(() => {
                setOIDCConfigsLoading(false);
            });
    }, [ oidcConfigurations, inboundProtocolConfig ]);

    useEffect(() => {
        if (tabPaneExtensions && !isApplicationUpdated) {
            return;
        }

        if (!template?.content?.quickStart || !application?.id || isInboundProtocolConfigRequestLoading) {
            return;
        }

        if (inboundProtocolConfig && samlConfigurations && samlConfigurations.certificate) {
            inboundProtocolConfig.certificate = samlConfigurations.certificate;
            inboundProtocolConfig.ssoUrl = samlConfigurations.ssoUrl;
            inboundProtocolConfig.issuer = samlConfigurations.issuer;
        }

<<<<<<< HEAD
        const extensions: ResourceTabPanePropsInterface[] = applicationConfig.editApplication.getTabExtensions({
            application: application,
            content: template.content.quickStart,
            inboundProtocolConfig: inboundProtocolConfig,
            inboundProtocols: inboundProtocolList,
            onApplicationUpdate: () => {
                onUpdate(application?.id);
            },
            onTriggerTabUpdate: (tabIndex: number) => {
                setActiveTabIndex(tabIndex);
=======
        const extensions: ResourceTabPaneInterface[] = ComponentExtensionPlaceholder({
            component: "application",
            props: {
                application: application,
                content: template.content.quickStart,
                inboundProtocolConfig: inboundProtocolConfig,
                inboundProtocols: inboundProtocolList,
                onApplicationUpdate: () => {
                    onUpdate(application?.id);
                },
                onTriggerTabUpdate: (tabIndex: number) => {
                    setActiveTabIndex(tabIndex);
                },
                template: template
>>>>>>> 05fed6ce
            },
            template: template
        });

        setTabPaneExtensions(extensions);
        setIsApplicationUpdated(false);
    }, [
        tabPaneExtensions,
        template,
        application,
        inboundProtocolList,
        inboundProtocolConfig,
        isInboundProtocolConfigRequestLoading
    ]);

    useEffect(() => {

        if (!urlSearchParams.get(ApplicationManagementConstants.APP_STATE_URL_SEARCH_PARAM_KEY)) {
            return;
        }

        setShowClientSecretHashDisclaimerModal(true);
    }, [ urlSearchParams.get(ApplicationManagementConstants.CLIENT_SECRET_HASH_ENABLED_URL_SEARCH_PARAM_KEY) ]);

    /**
     * Handles the defaultActiveIndex change.
     */
    const handleDefaultTabIndexChange = (defaultActiveIndex: number): void => {

        if (template.id === CustomApplicationTemplate.id && defaultActiveIndex > 0) {
            handleActiveTabIndexChange(defaultActiveIndex - 1);

            return;
        }

        handleActiveTabIndexChange(defaultActiveIndex);
    };

    /**
     * Handles the activeTabIndex change.
     *
     * @param tabIndex - Active tab index.
     */
    const handleActiveTabIndexChange = (tabIndex:number): void => {

        history.push({
            hash: `#${ URLFragmentTypes.TAB_INDEX }${ tabIndex }`,
            pathname: window.location.pathname
        });
        setActiveTabIndex(tabIndex);
    };

    /**
     * Handles the tab change.
     *
     * @param e - Click event.
     * @param data - Tab properties.
     */
    const handleTabChange = (e: SyntheticEvent, data: TabProps): void => {
        eventPublisher.compute(() => {
            eventPublisher.publish("application-switch-edit-application-tabs", {
                type: data.panes[data.activeIndex].componentId
            });
        });

        handleActiveTabIndexChange(data.activeIndex as number);
    };

    /**
     * Todo Remove this mapping and fix the backend.
     */
    const mapProtocolTypeToName = ((type: string): string => {
        let protocolName: string = type;

        if (protocolName === "oauth2") {
            protocolName = SupportedAuthProtocolTypes.OIDC;
        } else if (protocolName === "passivests") {
            protocolName = SupportedAuthProtocolTypes.WS_FEDERATION;
        } else if (protocolName === "wstrust") {
            protocolName = SupportedAuthProtocolTypes.WS_TRUST;
        } else if (protocolName === "samlsso") {
            protocolName = SupportedAuthProtocolTypes.SAML;
        }

        return protocolName;
    });

    /**
     * This function will normalize the SAML name ID format
     * returned by the API.
     *
     * @param protocolConfigs - Protocol config object
     */
    const normalizeSAMLNameIDFormat = (protocolConfigs: any): void => {
        const key: string = "saml";

        if (protocolConfigs[ key ]) {
            const assertion: any = protocolConfigs[ key ].singleSignOnProfile?.assertion;

            if (assertion) {
                const ref: string = assertion.nameIdFormat as string;

                assertion.nameIdFormat = ref.replace(/\//g, ":");
            }
        }
    };

    /**
     * Finds the configured inbound protocol.
     */
    const findConfiguredInboundProtocol = (appId: string): void => {
        let protocolConfigs: any = {};
        const selectedProtocolList: string[] = [];
        const inboundProtocolRequests: Promise<any>[] = [];
        const protocolNames: string[] = [];

        if (application?.inboundProtocols?.length > 0) {
            application.inboundProtocols.forEach((protocol: InboundProtocolListItemInterface) => {

                if (protocol.type === "openid") {
                    return;
                }

                const protocolName: string = mapProtocolTypeToName(protocol.type);

                if(!protocolNames.includes(protocolName)) {
                    protocolNames.push(protocolName);
                    inboundProtocolRequests.push(getInboundProtocolConfig(appId, protocolName));
                }
            });

            setIsInboundProtocolConfigRequestLoading(true);
            Axios.all(inboundProtocolRequests).then(Axios.spread((...responses: AxiosResponse[]) => {
                responses.forEach((response: AxiosResponse, index: number) => {
                    protocolConfigs = {
                        ...protocolConfigs,
                        [ protocolNames[ index ] ]: response
                    };

                    selectedProtocolList.push(protocolNames[ index ]);
                });

            }))
                .catch((error: AxiosError) => {
                    if (error?.response?.status === 404) {
                        return;
                    }

                    if (error?.response && error?.response?.data && error?.response?.data?.description) {
                        dispatch(addAlert({
                            description: error.response?.data?.description,
                            level: AlertLevels.ERROR,
                            message: t("console:develop.features.applications.notifications.getInboundProtocolConfig" +
                                ".error.message")
                        }));

                        return;
                    }

                    dispatch(addAlert({
                        description: t("console:develop.features.applications.notifications.getInboundProtocolConfig" +
                            ".genericError.description"),
                        level: AlertLevels.ERROR,
                        message: t("console:develop.features.applications.notifications.getInboundProtocolConfig" +
                            ".genericError.message")
                    }));
                })
                .finally(() => {
                    // Mutate the saml: NameIDFormat property according to the specification.
                    normalizeSAMLNameIDFormat(protocolConfigs);
                    setIsApplicationUpdated(true);
                    setInboundProtocolList(selectedProtocolList);
                    setInboundProtocolConfig(protocolConfigs);
                    setIsInboundProtocolConfigRequestLoading(false);
                    getConfiguredInboundProtocolsList(selectedProtocolList);
                    getConfiguredInboundProtocolConfigs(protocolConfigs);
                });
        } else {
            setInboundProtocolList([]);
            setInboundProtocolConfig({});
            setIsInboundProtocolConfigRequestLoading(false);
            getConfiguredInboundProtocolsList([]);
            getConfiguredInboundProtocolConfigs({});
        }
    };

    /**
     * Called when an application updates.
     */
    const handleProtocolUpdate = (): void => {
        if (!application?.id) {
            return;
        }

        findConfiguredInboundProtocol(application.id);
    };

    /**
     * Handles application secret regenerate.
     * @param config - Config response.
     */
    const handleApplicationSecretRegenerate = (config: OIDCDataInterface): void => {

        if (isEmpty(config) || !config.clientSecret || !config.clientId) {
            return;
        }

        setClientSecretHashDisclaimerModalInputs({
            clientId: config.clientId,
            clientSecret: config.clientSecret
        });
        setShowClientSecretHashDisclaimerModal(true);
    };

    const GeneralApplicationSettingsTabPane = (): ReactElement => (
        <ResourceTab.Pane controlledSegmentation>
            <GeneralApplicationSettings
                accessUrl={ application.accessUrl }
                appId={ application.id }
                description={ application.description }
                discoverability={ application.advancedConfigurations?.discoverableByEndUsers }
                imageUrl={ application.imageUrl }
                name={ application.name }
                application = { application }
                isLoading={ isLoading }
                onDelete={ onDelete }
                onUpdate={ handleApplicationUpdate }
                featureConfig={ featureConfig }
                template={ template }
                readOnly={ readOnly || applicationConfig.editApplication.getTabPanelReadOnlyStatus(
                    "APPLICATION_EDIT_GENERAL_SETTINGS", application) }
                data-testid={ `${ testId }-general-settings` }
                isManagementApp={ application.isManagementApp }
            />
        </ResourceTab.Pane>
    );

    const ApplicationSettingsTabPane = (): ReactElement => (
        <ResourceTab.Pane controlledSegmentation>
            <AccessConfiguration
                application={ application }
                allowedOriginList={ allowedOrigins }
                certificate={ application.advancedConfigurations?.certificate }
                onAllowedOriginsUpdate={ () => setIsAllowedOriginsUpdated(!isAllowedOriginsUpdated) }
                onApplicationSecretRegenerate={ handleApplicationSecretRegenerate }
                appId={ application.id }
                appName={ application.name }
                applicationTemplateId={ application.templateId }
                extendedAccessConfig={ tabPaneExtensions !== undefined }
                isLoading={ isLoading }
                setIsLoading={ setIsLoading }
                onUpdate={ handleApplicationUpdate }
                onProtocolUpdate = { handleProtocolUpdate }
                isInboundProtocolConfigRequestLoading={ isInboundProtocolConfigRequestLoading }
                inboundProtocolsLoading={ isInboundProtocolConfigRequestLoading }
                inboundProtocolConfig={ inboundProtocolConfig }
                inboundProtocols={ inboundProtocolList }
                featureConfig={ featureConfig }
                template={ template }
                readOnly={ readOnly || applicationConfig.editApplication.getTabPanelReadOnlyStatus(
                    "APPLICATION_EDIT_ACCESS_CONFIG", application) }
                data-testid={ `${ testId }-access-settings` }
            />
        </ResourceTab.Pane>
    );

    const AttributeSettingTabPane = (): ReactElement => (
        <ResourceTab.Pane controlledSegmentation>
            <AttributeSettings
                appId={ application.id }
                technology={ application.inboundProtocols }
                claimConfigurations={ application.claimConfiguration }
                featureConfig={ featureConfig }
                onlyOIDCConfigured={
                    (application?.templateId === CustomApplicationTemplate.id
                        || application?.templateId === ApplicationManagementConstants.CUSTOM_APPLICATION_OIDC)
                    && inboundProtocolList?.length === 0
                        ? true
                        : inboundProtocolList?.length === 1
                        && (inboundProtocolList[ 0 ] === SupportedAuthProtocolTypes.OIDC)
                }
                onUpdate={ handleApplicationUpdate }
                applicationTemplateId={ application?.templateId }
                readOnly={ readOnly }
                data-testid={ `${ testId }-attribute-settings` }
            />
        </ResourceTab.Pane>
    );


    const SignOnMethodsTabPane = (): ReactElement => (
        <ResourceTab.Pane controlledSegmentation>
            <SignOnMethods
                application={ application }
                appId={ application.id }
                authenticationSequence={ application.authenticationSequence }
                clientId={ inboundProtocolConfig?.oidc?.clientId }
                isLoading={ isLoading }
                onUpdate={ handleApplicationUpdate }
                featureConfig={ featureConfig }
                readOnly={ readOnly }
                data-testid={ `${ testId }-sign-on-methods` }
            />
        </ResourceTab.Pane>
    );

    const AdvancedSettingsTabPane = (): ReactElement => (
        <ResourceTab.Pane controlledSegmentation>
            <AdvancedSettings
                appId={ application.id }
                advancedConfigurations={ application.advancedConfigurations }
                onUpdate={ handleApplicationUpdate }
                featureConfig={ featureConfig }
                readOnly={ readOnly }
                template={ template }
                data-testid={ `${ testId }-advanced-settings` }
            />
        </ResourceTab.Pane>
    );

    const ProvisioningSettingsTabPane = (): ReactElement => (
        applicationConfig.editApplication.showProvisioningSettings
            ? (
                < ResourceTab.Pane controlledSegmentation>
                    <ProvisioningSettings
                        application={ application }
                        provisioningConfigurations={ application.provisioningConfigurations }
                        onUpdate={ handleApplicationUpdate }
                        featureConfig={ featureConfig }
                        readOnly={ readOnly }
                        data-testid={ `${ testId }-provisioning-settings` }
                    />
                </ResourceTab.Pane>
            )
            : null
    );

    const InfoTabPane = (): ReactElement => (
        <ResourceTab.Pane controlledSegmentation>
            <Info
                inboundProtocols={ application?.inboundProtocols }
                isOIDCConfigLoading={ isOIDCConfigsLoading }
                isSAMLConfigLoading={ isSAMLConfigsLoading }
                templateId={ application?.templateId }
                data-testid={ `${ testId }-server-endpoints` }
            />
        </ResourceTab.Pane>
    );

    /**
     * Resolves the tab panes based on the application config.
     *
     * @returns Resolved tab panes.
     */
    const resolveTabPanes = (): ResourceTabPaneInterface[] => {
        const panes: ResourceTabPaneInterface[] = [];

        if (!tabPaneExtensions && applicationConfig.editApplication.extendTabs
            && application?.templateId !== ApplicationManagementConstants.CUSTOM_APPLICATION_OIDC
            && application?.templateId !== ApplicationManagementConstants.CUSTOM_APPLICATION_PASSIVE_STS
            && application?.templateId !== ApplicationManagementConstants.CUSTOM_APPLICATION_SAML
            && application?.templateId !== ApplicationManagementConstants.MOBILE) {
            return [];
        }

        if (tabPaneExtensions && tabPaneExtensions.length > 0
            && application?.templateId !== CustomApplicationTemplate.id
            && application?.templateId !== ApplicationManagementConstants.CUSTOM_APPLICATION_OIDC
            && application?.templateId !== ApplicationManagementConstants.CUSTOM_APPLICATION_PASSIVE_STS
            && application?.templateId !== ApplicationManagementConstants.CUSTOM_APPLICATION_SAML
            && application?.templateId !== ApplicationManagementConstants.MOBILE) {
            panes.push(...tabPaneExtensions);
        }

        if (featureConfig) {
            if (isFeatureEnabled(featureConfig?.applications,
                ApplicationManagementConstants.FEATURE_DICTIONARY.get("APPLICATION_EDIT_GENERAL_SETTINGS"))) {
                if (applicationConfig.editApplication.
                    isTabEnabledForApp(
                        inboundProtocolConfig?.oidc?.clientId,
                        ApplicationTabTypes.GENERAL,
                        tenantDomain
                    )) {
                    panes.push({
                        componentId: "general",
                        menuItem:
                                 <Menu.Item data-tourid="general">
                                     { t("console:develop.features.applications.edit.sections.general.tabName") }
                                 </Menu.Item>,
                        render: () =>
                            applicationConfig.editApplication.
                                getOveriddenTab(
                                    inboundProtocolConfig?.oidc?.clientId,
                                    ApplicationTabTypes.GENERAL,
                                    GeneralApplicationSettingsTabPane(),
                                    application.name,
                                    application.id,
                                    tenantDomain
                                )
                    });
                }
            }
            if (isFeatureEnabled(featureConfig?.applications,
                ApplicationManagementConstants.FEATURE_DICTIONARY.get("APPLICATION_EDIT_ACCESS_CONFIG"))
                && !isFragmentApp
            ) {

                applicationConfig.editApplication.isTabEnabledForApp(
                    inboundProtocolConfig?.oidc?.clientId,
                    ApplicationTabTypes.PROTOCOL,
                    tenantDomain
                ) &&
                panes.push({
                    componentId: "protocol",
                    menuItem: t("console:develop.features.applications.edit.sections.access.tabName"),
                    render: ApplicationSettingsTabPane
                });
            }
            if (isFeatureEnabled(featureConfig?.applications,
                ApplicationManagementConstants.FEATURE_DICTIONARY.get("APPLICATION_EDIT_ATTRIBUTE_MAPPING"))
                && !isFragmentApp) {

                applicationConfig.editApplication.isTabEnabledForApp(
                    inboundProtocolConfig?.oidc?.clientId, ApplicationTabTypes.USER_ATTRIBUTES, tenantDomain) &&
                panes.push({
                    componentId: "user-attributes",
                    menuItem:
                        <Menu.Item data-tourid="attributes">
                            { t("console:develop.features.applications.edit.sections.attributes.tabName") }
                        </Menu.Item>,
                    render: () =>
                        applicationConfig.editApplication.
                            getOveriddenTab(
                                inboundProtocolConfig?.oidc?.clientId,
                                ApplicationTabTypes.USER_ATTRIBUTES,
                                AttributeSettingTabPane(),
                                application.name,
                                application.id,
                                tenantDomain
                            )
                });
            }
            if (isFeatureEnabled(featureConfig?.applications,
                ApplicationManagementConstants.FEATURE_DICTIONARY.get("APPLICATION_EDIT_SIGN_ON_METHOD_CONFIG"))) {

                applicationConfig.editApplication.
                    isTabEnabledForApp(
                        inboundProtocolConfig?.oidc?.clientId, ApplicationTabTypes.SIGN_IN_METHOD, tenantDomain) &&
                  panes.push({
                      componentId: "sign-in-method",
                      menuItem:
                          <Menu.Item data-tourid="sign-in-methods">
                              { t("console:develop.features.applications.edit.sections.signOnMethod.tabName") }
                          </Menu.Item>,
                      render: SignOnMethodsTabPane
                  });
            }
            if (applicationConfig.editApplication.showProvisioningSettings
                && isFeatureEnabled(featureConfig?.applications,
                    ApplicationManagementConstants.FEATURE_DICTIONARY.get("APPLICATION_EDIT_PROVISIONING_SETTINGS"))
                && !isFragmentApp) {

                applicationConfig.editApplication.isTabEnabledForApp(
                    inboundProtocolConfig?.oidc?.clientId, ApplicationTabTypes.PROVISIONING, tenantDomain) &&
                panes.push({
                    componentId: "provisioning",
                    menuItem: t("console:develop.features.applications.edit.sections.provisioning.tabName"),
                    render: ProvisioningSettingsTabPane
                });
            }
            if (isFeatureEnabled(featureConfig?.applications,
                ApplicationManagementConstants.FEATURE_DICTIONARY.get("APPLICATION_EDIT_ADVANCED_SETTINGS"))
                && !isFragmentApp) {

                applicationConfig.editApplication.
                    isTabEnabledForApp(
                        inboundProtocolConfig?.oidc?.clientId , ApplicationTabTypes.ADVANCED, tenantDomain) &&
                  panes.push({
                      componentId: "advanced",
                      menuItem: (
                          <Menu.Item data-tourid="advanced">
                              { t("console:develop.features.applications.edit.sections.advanced.tabName") }
                          </Menu.Item> ),
                      render: AdvancedSettingsTabPane
                  });
            }
            if (isFeatureEnabled(featureConfig?.applications,
                ApplicationManagementConstants.FEATURE_DICTIONARY.get("APPLICATION_EDIT_INFO"))
                 && application?.templateId != ApplicationManagementConstants.CUSTOM_APPLICATION_PASSIVE_STS
                    && !isFragmentApp) {

                applicationConfig.editApplication.
                    isTabEnabledForApp(
                        inboundProtocolConfig?.oidc?.clientId,
                        ApplicationTabTypes.INFO,
                        tenantDomain
                    ) &&
                 panes.push({
                     componentId: "info",
                     menuItem: {
                         content: t("console:develop.features.applications.edit.sections.info.tabName"),
                         icon: "info circle grey"
                     },
                     render: InfoTabPane
                 });
            }

            return panes;
        }

        return [
            {
                componentId: "general",
                menuItem: t("console:develop.features.applications.edit.sections.general.tabName"),
                render: GeneralApplicationSettingsTabPane
            },
            {
                componentId: "protocol",
                menuItem: t("console:develop.features.applications.edit.sections.access.tabName"),
                render: ApplicationSettingsTabPane
            },
            {
                componentId: "user-attributes",
                menuItem: t("console:develop.features.applications.edit.sections.attributes.tabName"),
                render: AttributeSettingTabPane
            },
            {
                componentId: "sign-in-method",
                menuItem: t("console:develop.features.applications.edit.sections.signOnMethod.tabName"),
                render: SignOnMethodsTabPane
            },
            applicationConfig.editApplication.showProvisioningSettings && {
                componentId: "provisioning",
                menuItem: t("console:develop.features.applications.edit.sections.provisioning.tabName"),
                render: ProvisioningSettingsTabPane
            },
            {
                componentId: "advanced",
                menuItem: t("console:develop.features.applications.edit.sections.advanced.tabName"),
                render: AdvancedSettingsTabPane
            },
            {
                componentId: "info",
                menuItem: {
                    content: t("console:develop.features.applications.edit.sections.info.tabName"),
                    icon: "info circle grey"
                },
                render: InfoTabPane
            }
        ];
    };

    /**
     * Renders the client secret hash disclaimer modal.
     * @returns Client Secret Hash Disclaimer Modal.
     */
    const renderClientSecretHashDisclaimerModal = (): ReactElement => {

        // If client hashing is disabled, don't show the modal.
        if (!isClientSecretHashEnabled) {
            return null;
        }

        const isOIDCConfigured: boolean = inboundProtocolList.includes(SupportedAuthProtocolTypes.OIDC);

        if (!isOIDCConfigured
            || isEmpty(inboundProtocolConfig?.oidc)
            || !inboundProtocolConfig.oidc.clientId
            || !inboundProtocolConfig.oidc.clientSecret) {

            return null;
        }

        const clientSecret: string = clientSecretHashDisclaimerModalInputs.clientSecret
            || inboundProtocolConfig.oidc.clientSecret;
        const clientId: string = clientSecretHashDisclaimerModalInputs.clientId
            || inboundProtocolConfig.oidc.clientId;

        return (
            <ConfirmationModal
                data-testid={ `${ testId }-client-secret-hash-disclaimer-modal` }
                type="warning"
                open={ true }
                primaryAction={ t("common:confirm") }
                onPrimaryActionClick={ (): void => {
                    setShowClientSecretHashDisclaimerModal(false);
                    setClientSecretHashDisclaimerModalInputs({
                        clientId: "",
                        clientSecret: ""
                    });
                } }
            >
                <ConfirmationModal.Header
                    data-testid={ `${ testId }-client-secret-hash-disclaimer-modal-header` }
                >
                    {
                        t("console:develop.features.applications.confirmations.clientSecretHashDisclaimer" +
                            ".modal.header")
                    }
                </ConfirmationModal.Header>
                <ConfirmationModal.Message
                    attached
                    warning
                    data-testid={ `${ testId }-client-secret-hash-disclaimer-modal-message` }
                >
                    {
                        t("console:develop.features.applications.confirmations.clientSecretHashDisclaimer" +
                            ".modal.message")
                    }
                </ConfirmationModal.Message>
                <ConfirmationModal.Content
                    data-testid={ `${ testId }-client-secret-hash-disclaimer-modal-content` }
                >
                    <Form>
                        <Grid.Row>
                            <Grid.Column>
                                <Form.Field>
                                    <label>
                                        {
                                            t("console:develop.features.applications.confirmations." +
                                                "clientSecretHashDisclaimer.forms.clientIdSecretForm.clientId.label")
                                        }
                                    </label>
                                    <CopyInputField
                                        value={ clientId }
                                        hideSecretLabel={
                                            t("console:develop.features.applications.confirmations." +
                                                "clientSecretHashDisclaimer.forms.clientIdSecretForm.clientId.hide")
                                        }
                                        showSecretLabel={
                                            t("console:develop.features.applications.confirmations." +
                                                "clientSecretHashDisclaimer.forms.clientIdSecretForm.clientId.show")
                                        }
                                        data-testid={ `${ testId }-client-secret-readonly-input` }
                                    />
                                </Form.Field>
                                <Form.Field>
                                    <label>
                                        {
                                            t("console:develop.features.applications.confirmations." +
                                                "clientSecretHashDisclaimer.forms.clientIdSecretForm." +
                                                "clientSecret.label")
                                        }
                                    </label>
                                    <CopyInputField
                                        secret
                                        value={ clientSecret }
                                        hideSecretLabel={
                                            t("console:develop.features.applications.confirmations." +
                                                "clientSecretHashDisclaimer.forms.clientIdSecretForm.clientSecret.hide")
                                        }
                                        showSecretLabel={
                                            t("console:develop.features.applications.confirmations." +
                                                "clientSecretHashDisclaimer.forms.clientIdSecretForm.clientSecret.show")
                                        }
                                        data-testid={ `${ testId }-client-secret-readonly-input` }
                                    />
                                </Form.Field>
                            </Grid.Column>
                        </Grid.Row>
                    </Form>
                </ConfirmationModal.Content>
            </ConfirmationModal>
        );
    };

    return (
        application && !isInboundProtocolsRequestLoading && inboundProtocolList != undefined
        && (tabPaneExtensions || !applicationConfig.editApplication.extendTabs
            || application?.templateId === ApplicationManagementConstants.CUSTOM_APPLICATION_OIDC
            || application?.templateId === ApplicationManagementConstants.CUSTOM_APPLICATION_PASSIVE_STS
            || application?.templateId === ApplicationManagementConstants.CUSTOM_APPLICATION_SAML
            || application?.templateId === ApplicationManagementConstants.MOBILE)
            ? (
                <>
                    <ResourceTab
                        isLoading={ isLoading }
                        activeIndex={ activeTabIndex }
                        data-testid={ `${testId}-resource-tabs` }
                        defaultActiveIndex={ defaultActiveIndex }
                        onTabChange={ handleTabChange }
                        panes={ resolveTabPanes() }
                        onInitialize={ ({ panesLength }: { panesLength: number }) => {
                            setTotalTabs(panesLength);
                        } }
                    />
                    { showClientSecretHashDisclaimerModal && renderClientSecretHashDisclaimerModal() }
                </>
            ) : <ContentLoader />
    );
};

/**
 * Default props for the application edit component.
 */
EditApplication.defaultProps = {
    "data-testid": "edit-application",
    getConfiguredInboundProtocolConfigs: () => null,
    getConfiguredInboundProtocolsList: () => null
};<|MERGE_RESOLUTION|>--- conflicted
+++ resolved
@@ -19,21 +19,12 @@
 import { isFeatureEnabled } from "@wso2is/core/helpers";
 import { AlertLevels, SBACInterface, TestableComponentInterface } from "@wso2is/core/models";
 import { addAlert } from "@wso2is/core/store";
-<<<<<<< HEAD
 import {
     ConfirmationModal,
     ContentLoader,
     CopyInputField,
     ResourceTab,
     ResourceTabPanePropsInterface
-=======
-import { 
-    ConfirmationModal, 
-    ContentLoader, 
-    CopyInputField, 
-    ResourceTab, 
-    ResourceTabPaneInterface 
->>>>>>> 05fed6ce
 } from "@wso2is/react-components";
 import Axios, { AxiosError, AxiosResponse } from "axios";
 import inRange from "lodash-es/inRange";
@@ -268,9 +259,9 @@
             // Handle loading sign-in method tab when redirecting from the "Connected Apps" Tab of an IdP.
             const renderedTabPanes: ResourceTabPaneInterface[] = resolveTabPanes();
             const SignInMethodtabIndex: number = renderedTabPanes.indexOf(renderedTabPanes.
-                find((element: {"componentId": string}) => 
+                find((element: {"componentId": string}) =>
                     element.componentId === ApplicationManagementConstants.SIGN_IN_METHOD_TAB_URL_FRAG));
-            
+
             handleActiveTabIndexChange(SignInMethodtabIndex);
         } else {
             // Change the tab index to defaultActiveIndex for invalid URL fragments.
@@ -381,7 +372,6 @@
             inboundProtocolConfig.issuer = samlConfigurations.issuer;
         }
 
-<<<<<<< HEAD
         const extensions: ResourceTabPanePropsInterface[] = applicationConfig.editApplication.getTabExtensions({
             application: application,
             content: template.content.quickStart,
@@ -392,22 +382,6 @@
             },
             onTriggerTabUpdate: (tabIndex: number) => {
                 setActiveTabIndex(tabIndex);
-=======
-        const extensions: ResourceTabPaneInterface[] = ComponentExtensionPlaceholder({
-            component: "application",
-            props: {
-                application: application,
-                content: template.content.quickStart,
-                inboundProtocolConfig: inboundProtocolConfig,
-                inboundProtocols: inboundProtocolList,
-                onApplicationUpdate: () => {
-                    onUpdate(application?.id);
-                },
-                onTriggerTabUpdate: (tabIndex: number) => {
-                    setActiveTabIndex(tabIndex);
-                },
-                template: template
->>>>>>> 05fed6ce
             },
             template: template
         });
