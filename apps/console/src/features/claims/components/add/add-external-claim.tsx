/**
* Copyright (c) 2020, WSO2 Inc. (http://www.wso2.org) All Rights Reserved.
*
* WSO2 Inc. licenses this file to you under the Apache License,
* Version 2.0 (the 'License'); you may not use this file except
* in compliance with the License.
* You may obtain a copy of the License at
*
*     http://www.apache.org/licenses/LICENSE-2.0
*
* Unless required by applicable law or agreed to in writing,
* software distributed under the License is distributed on an
* 'AS IS' BASIS, WITHOUT WARRANTIES OR CONDITIONS OF ANY
* KIND, either express or implied. See the License for the
* specific language governing permissions and limitations
* under the License.
*/

import { getAllLocalClaims } from "@wso2is/core/api";
import { AlertLevels, Claim, ClaimsGetParams, ExternalClaim, TestableComponentInterface } from "@wso2is/core/models";
import { addAlert } from "@wso2is/core/store";
<<<<<<< HEAD
import { Field, FormValue, Forms, Validation, useTrigger } from "@wso2is/forms";
import { ContentLoader, Hint, Link, PrimaryButton } from "@wso2is/react-components";
=======
import { Field, Forms, FormValue, useTrigger, Validation } from "@wso2is/forms";
import { ContentLoader, PrimaryButton } from "@wso2is/react-components";
>>>>>>> 001af049
import React, { FunctionComponent, ReactElement, SyntheticEvent, useEffect, useState } from "react";
import { useTranslation } from "react-i18next";
import { useDispatch } from "react-redux";
import { Button, DropdownItemProps, DropdownOnSearchChangeData, Grid, Header, Label, Message } from "semantic-ui-react";
import { addExternalClaim, getServerSupportedClaimsForSchema } from "../../api";
import { ClaimManagementConstants } from "../../constants";
import { AddExternalClaim } from "../../models";
import { attributeConfig } from "../../../../extensions";
import { resolveType } from "../../utils";
import { AppConstants, history } from "../../../core";

/**
 * Prop types for the `AddExternalClaims` component.
 */
interface AddExternalClaimsPropsInterface extends TestableComponentInterface {
    /**
     * The dialect ID.
     */
    dialectId?: string;
    /**
     * Function to be called to initiate an update.
     */
    update?: () => void;
    /**
     * Specifies if this is called from the wizard.
     */
    wizard?: boolean;
    /**
     * Called on submit.
     */
    onSubmit?: (values: Map<string, FormValue>) => void;
    /**
     * The list of external claims belonging to the dialect.
     */
    externalClaims: ExternalClaim[] | AddExternalClaim[];
    /**
     * Triggers submit externally.
     */
    triggerSubmit?: boolean;
    /**
     * Triggers the cancel method internally.
     */
    cancel?: () => void;
    /**
     * Specifies the type of the attribute.
     */
    attributeType?: string;
    /**
     * Claim dialect URI
     */
    claimDialectUri?: string;
    /**
     * Mapped local claim list
     */
    mappedLocalClaims: string[];
}

/**
 * A component that lets you add an external claim.
 *
 * @param {AddExternalClaimsPropsInterface} props - Props injected to the component.
 *
 * @return {React.ReactElement} Component.
 */
export const AddExternalClaims: FunctionComponent<AddExternalClaimsPropsInterface> = (
    props: AddExternalClaimsPropsInterface
): ReactElement => {

    const {
        dialectId,
        update,
        wizard,
        onSubmit,
        externalClaims,
        triggerSubmit,
        attributeType,
        claimDialectUri,
        mappedLocalClaims,
        cancel,
        [ "data-testid" ]: testId
    } = props;

    const [ localClaims, setLocalClaims ] = useState<Claim[]>();
    const [ filteredLocalClaims, setFilteredLocalClaims ] = useState<Claim[]>();
    const [ localClaimsSearchResults, setLocalClaimsSearchResults ] = useState<Claim[]>();
    const [ serverSupportedClaims, setServerSupportedClaims ] = useState<string[]>([]);
    const [ localClaimsSet, setLocalClaimsSet ] = useState(false);
    const [ claim, setClaim ] = useState<string>("");
    const [ isLocalClaimsLoading, setIsLocalClaimsLoading ] = useState<boolean>(true);
    const [ isSubmitting, setIsSubmitting ] = useState<boolean>(false);
<<<<<<< HEAD
    const [ isEmptyClaims, setEmptyClaims ] = useState<boolean>(false);
    const [ showMessage, setShowMessage ] = useState<boolean>(false);
=======
    const [ serverSideClaimsLoading, setServerSideClaimsLoading ] = useState<boolean>(true);
>>>>>>> 001af049

    const [ reset, setReset ] = useTrigger();

    const dispatch = useDispatch();

    const { t } = useTranslation();

    /**
     * Handle the visibility of button `Add Attribute Mapping` and warning message.
     */
    useEffect(() => {
        if (attributeType !== "oidc"
            && claimDialectUri !== attributeConfig.localAttributes.customDialectURI) {
            if (!serverSupportedClaims  || !filteredLocalClaims || serverSupportedClaims.length === 0
                || filteredLocalClaims.length === 0) {
                setEmptyClaims(true);

                return;
            }
            if (serverSupportedClaims && serverSupportedClaims.length > 0 &&
                (!filteredLocalClaims || filteredLocalClaims.length === 0)) {
                setShowMessage(true);

                return;
            }
            setShowMessage(false);
            setEmptyClaims(false);

        }
    }, [serverSupportedClaims, filteredLocalClaims])

    useEffect(() => {
        if (claimDialectUri === attributeConfig.localAttributes.customDialectURI) {
            setServerSideClaimsLoading(false);
            return;
        }
        fetchServerSupportedClaims().finally();
    }, []);

    const fetchServerSupportedClaims = async (): Promise<void> => {
        setServerSideClaimsLoading(true);
        try {
            const response = await getServerSupportedClaimsForSchema(dialectId);
            setServerSupportedClaims(response.attributes);
        } catch (error) {
            dispatch(addAlert({
                description:
                    error?.response?.data?.description
                    || t("console:manage.features.claims.local.notifications.getClaims.genericError.description"),
                level: AlertLevels.ERROR,
                message: error?.response?.data?.message
                    || t("console:manage.features.claims.local.notifications.getClaims.genericError.message")
            }));
        } finally {
            setServerSideClaimsLoading(false);
        }
    }

    useEffect(() => {
        // If there's no externalClaims but has serverSupportedClaims
        if (externalClaims && externalClaims.length && !serverSideClaimsLoading) {
            const _extClaims = new Set(externalClaims.map((c) => c.claimURI));
            setServerSupportedClaims([
                ...(serverSupportedClaims ?? []).filter((c) => !_extClaims.has(c))
            ]);
        }
    }, [ externalClaims, serverSideClaimsLoading ]);

    /**
     * Gets the list of local claims.
     */
    useEffect(() => {
        const params: ClaimsGetParams = {
            "exclude-identity-claims": true,
            filter: null,
            limit: null,
            offset: null,
            sort: null
        };
        setIsLocalClaimsLoading(true);
        getAllLocalClaims(params).then(response => {
            const sortedClaims = response.sort((a: Claim, b: Claim) => {
                return a.displayName > b.displayName ? 1 : -1;
            });

            setLocalClaims(sortedClaims);
            setLocalClaimsSearchResults(sortedClaims);
            setIsLocalClaimsLoading(false);
        }).catch(error => {
            dispatch(addAlert(
                {
                    description: error?.response?.data?.description
                        || t("console:manage.features.claims.local.notifications.getClaims.genericError.description"),
                    level: AlertLevels.ERROR,
                    message: error?.response?.data?.message
                        || t("console:manage.features.claims.local.notifications.getClaims.genericError.message")
                }
            ));
            setIsLocalClaimsLoading(false);
        });
    }, []);

    /**
     * Remove local claims that have already been mapped.
     */
    useEffect(() => {
        if (externalClaims && localClaims) {
            let tempLocalClaims: Claim[] = [ ...localClaims ];
            mappedLocalClaims.forEach((externalClaim: string) => {
                tempLocalClaims = [ ...removeMappedLocalClaim(externalClaim, tempLocalClaims) ];
            });
            setLocalClaimsSearchResults(tempLocalClaims);
            setFilteredLocalClaims(tempLocalClaims);
        }
    }, [ externalClaims, localClaimsSet ]);

    /**
     * Set `localClaimsSet`to true when `localClaims` is set.
     */
    useEffect(() => {
        localClaims && setLocalClaimsSet(true);
    }, [ localClaims ]);

    /**
     * This removes the mapped local claims from the local claims list.
     *
     * @param {string} claimURI The claim URI of the mapped local claim.
     * @param {Claim[]} claimListToFilter - Claims to filter.
     *
     * @returns {Claim[]} The array of filtered Claims.
     */
    const removeMappedLocalClaim = (claimURI: string, claimListToFilter?: Claim[]): Claim[] => {
        const claimsToFilter = claimListToFilter ? claimListToFilter : localClaims;

        return claimsToFilter?.filter((claim: Claim) => {
            return claim.claimURI !== claimURI;
        });
    };

    return (
        !(isLocalClaimsLoading && serverSideClaimsLoading) ?
        <Forms
            onSubmit={ (values: Map<string, FormValue>) => {
                if (wizard) {
                    onSubmit(values);
                    setClaim("");
                    setReset();
                } else {
                    setIsSubmitting(true);
                    addExternalClaim(dialectId, {
                        claimURI: values.get("claimURI").toString(),
                        mappedLocalClaimURI: values.get("localClaim").toString()
                    }).then(() => {
                        dispatch(addAlert(
                            {
                                description: t("console:manage.features.claims.external.notifications." +
                                    "addExternalAttribute.success.description", { type: resolveType(attributeType) }),
                                level: AlertLevels.SUCCESS,
                                message: t("console:manage.features.claims.external.notifications." +
                                    "addExternalAttribute.success.message", { type: resolveType(attributeType, true) })
                            }
                        ));
                        setReset();
                        update();
                        !wizard && cancel && cancel();
                    }).catch(error => {
                        dispatch(addAlert(
                            {
                                description: error?.description
                                    || t("console:manage.features.claims.external.notifications." +
                                        "addExternalAttribute.genericError.description",
                                        { type: resolveType(attributeType) }),
                                level: AlertLevels.ERROR,
                                message: error?.message
                                    || t("console:manage.features.claims.external.notifications." +
                                        "addExternalAttribute.genericError.message")
                            }
                        ));
                    }).finally(() => {
                        setIsSubmitting(false);
                    });
                }
            } }
            resetState={ reset }
            submitState={ triggerSubmit }
        >
            <Grid>
                <Grid.Row columns={ 2 }>
                    <Grid.Column width={ 8 }>
                        { attributeType !== "oidc" 
                            && claimDialectUri !== attributeConfig.localAttributes.customDialectURI ?
                            <Field
                                name="claimURI"
                                label={ t("console:manage.features.claims.external.forms.attributeURI.label",
                                    { type: resolveType(attributeType, true) }) }
                                required={ true }
                                requiredErrorMessage={ t("console:manage.features.claims.external.forms." +
                                    "attributeURI.requiredErrorMessage", { type: resolveType(attributeType, true) }) }
                                placeholder={ t("console:manage.features.claims.external.forms.attributeURI.placeholder",
                                    { type: resolveType(attributeType) }) }
                                type={ "dropdown" }
                                data-testid={ `${ testId }-form-claim-uri-input` }
                                listen={ (values: Map<string, FormValue>) => {
                                    setClaim(values.get("claimURI").toString());
                                } }
                                validation={ (value: string, validation: Validation) => {
                                    for (const claim of externalClaims) {
                                        if (claim.claimURI === value) {
                                            validation.isValid = false;
                                            validation.errorMessages.push(t("console:manage.features.claims.external" +
                                                ".forms.attributeURI.validationErrorMessages.duplicateName",
                                                { type: resolveType(attributeType) }));
                                            break;
                                        }
                                    }

                                    if (attributeType === ClaimManagementConstants.OIDC) {
                                        if (!value.toString().match(/^[A-za-z0-9#_]+$/)) {
                                            validation.isValid = false;
                                            validation.errorMessages.push(t("console:manage.features.claims.external" +
                                                ".forms.attributeURI.validationErrorMessages.invalidName",
                                                { type: resolveType(attributeType) }));
                                        }
                                    }
                                } }
                                children={
                                    serverSupportedClaims?.map((claim: string, index) => {
                                        return {
                                            key: index,
                                            text: claim.split(":").pop(),
                                            value: claim.split(":").pop()
                                        };
                                    })
                                    ?? []
                                }
                            />
                        :
                            <Field
                                name="claimURI"
                                label={ t("console:manage.features.claims.external.forms.attributeURI.label",
                                    { type: resolveType(attributeType, true) }) }
                                required={ true }
                                requiredErrorMessage={ t("console:manage.features.claims.external.forms." +
                                    "attributeURI.requiredErrorMessage", { type: resolveType(attributeType, true) }) }
                                placeholder={ t("console:manage.features.claims.external.forms.attributeURI.placeholder",
                                    { type: resolveType(attributeType) }) }
                                type="text"
                                listen={ (values: Map<string, FormValue>) => {
                                    setClaim(values.get("claimURI").toString());
                                } }
                                maxLength={ 30 }
                                data-testid={ `${ testId }-form-claim-uri-input` }
                                validation={ (value: string, validation: Validation) => {
                                    for (const claim of externalClaims) {
                                        if (claim.claimURI === value) {
                                            validation.isValid = false;
                                            validation.errorMessages.push(t("console:manage.features.claims.external" +
                                                ".forms.attributeURI.validationErrorMessages.duplicateName",
                                                { type: resolveType(attributeType) }));
                                            break;
                                        }
                                    }

                                    if (attributeType === ClaimManagementConstants.OIDC) {
                                        if (!value.toString().match(/^[A-za-z0-9#_]+$/)) {
                                            validation.isValid = false;
                                            validation.errorMessages.push(t("console:manage.features.claims.external" +
                                                ".forms.attributeURI.validationErrorMessages.invalidName",
                                                { type: resolveType(attributeType) }));
                                        }
                                    }
                                } }
                            />
                        }

                    </Grid.Column>
                    <Grid.Column width={ 8 } className="select-attribute">
                        <Field
                            loading={ isLocalClaimsLoading }
                            type="dropdown"
                            name="localClaim"
                            label={ t("console:manage.features.claims.external.forms.localAttribute.label") }
                            required={ true }
                            requiredErrorMessage={ t("console:manage.features.claims.external.forms." +
                                "localAttribute.requiredErrorMessage") }
                            placeholder={ t("console:manage.features.claims.external.forms." +
                                "localAttribute.placeholder") }
                            // prevent default search functionality
                            search = { (items: DropdownItemProps[]) => {
                                return items;
                            } }
                            onSearchChange={ (event: SyntheticEvent, data: DropdownOnSearchChangeData) => {
                                const query: string = data.searchQuery;
                                const itemList: Claim[] = filteredLocalClaims.filter((claim: Claim) => claim.displayName
                                    .toLowerCase().includes(query.toLowerCase()));
                                setLocalClaimsSearchResults(itemList);
                            } }
                            children={
                                localClaimsSearchResults?.map((claim: Claim, index) => {
                                    return {
                                        key: index,
                                        text: (
                                            <Header as="h6">
                                                <Header.Content>
                                                    { claim?.displayName }
                                                    <Header.Subheader>
                                                        <code className="inline-code compact transparent">
                                                            { claim.claimURI }
                                                        </code>
                                                    </Header.Subheader>
                                                </Header.Content>
                                            </Header>) ,
                                        value: claim.claimURI
                                    };
                                })
                                ?? []
                            }
                            data-testid={ `${ testId }-form-local-claim-dropdown` }
                        />
                    </Grid.Column>
                    <Grid.Column width={ 16 }>
                    {
                        attributeType !== ClaimManagementConstants.OIDC &&
                        <Label className="mb-3 mt-2 ml-0">
                            <em>Attribute URI</em>:&nbsp;{ claim ? `${claimDialectUri}:${ claim ? claim : "" }` : "" }
                        </Label>
                    }
                    </Grid.Column>
                </Grid.Row>
                {
                    showMessage && (
                        <Grid.Row columns={ 1 }>
                            <Grid.Column width={ 16 } textAlign="left" verticalAlign="top">
                                <Message visible warning>
                                    <Hint warning>
                                        { t("console:manage.features.claims.external.forms.warningMessage") }
                                        Add new local attributes from
                                        <Link external={ false }
                                              onClick={ () =>
                                                  history.push(AppConstants.getPaths().get("LOCAL_CLAIMS"))
                                              }
                                        > here
                                        </Link>.
                                    </Hint>
                                </Message>
                            </Grid.Column>
                        </Grid.Row>
                    )
                }
                {
                    wizard && (
                        <Grid.Row columns={ 1 }>
                            <Grid.Column width={ 16 } textAlign="right" verticalAlign="top">
                            <PrimaryButton
                                type="submit"
                                data-testid={ `${ testId }-form-submit-button` }
                                loading={ isSubmitting }
                                disabled={ isSubmitting || isEmptyClaims}
                            >
                                    { t("console:manage.features.claims.external.forms.submit") }
                            </PrimaryButton>
                            </Grid.Column>
                        </Grid.Row>
                    )
                }
            </Grid>
        </Forms> :
        <ContentLoader/>
    );
};

/**
 * Default props for the component.
 */
AddExternalClaims.defaultProps = {
    attributeType: ClaimManagementConstants.OTHERS,
    "data-testid": "add-external-claims"
};<|MERGE_RESOLUTION|>--- conflicted
+++ resolved
@@ -19,13 +19,8 @@
 import { getAllLocalClaims } from "@wso2is/core/api";
 import { AlertLevels, Claim, ClaimsGetParams, ExternalClaim, TestableComponentInterface } from "@wso2is/core/models";
 import { addAlert } from "@wso2is/core/store";
-<<<<<<< HEAD
-import { Field, FormValue, Forms, Validation, useTrigger } from "@wso2is/forms";
+import { Field, Forms, FormValue, useTrigger, Validation } from "@wso2is/forms";
 import { ContentLoader, Hint, Link, PrimaryButton } from "@wso2is/react-components";
-=======
-import { Field, Forms, FormValue, useTrigger, Validation } from "@wso2is/forms";
-import { ContentLoader, PrimaryButton } from "@wso2is/react-components";
->>>>>>> 001af049
 import React, { FunctionComponent, ReactElement, SyntheticEvent, useEffect, useState } from "react";
 import { useTranslation } from "react-i18next";
 import { useDispatch } from "react-redux";
@@ -116,12 +111,9 @@
     const [ claim, setClaim ] = useState<string>("");
     const [ isLocalClaimsLoading, setIsLocalClaimsLoading ] = useState<boolean>(true);
     const [ isSubmitting, setIsSubmitting ] = useState<boolean>(false);
-<<<<<<< HEAD
     const [ isEmptyClaims, setEmptyClaims ] = useState<boolean>(false);
     const [ showMessage, setShowMessage ] = useState<boolean>(false);
-=======
     const [ serverSideClaimsLoading, setServerSideClaimsLoading ] = useState<boolean>(true);
->>>>>>> 001af049
 
     const [ reset, setReset ] = useTrigger();
 
