/**
 * Copyright (c) 2019, WSO2 Inc. (http://www.wso2.org) All Rights Reserved.
 *
 * WSO2 Inc. licenses this file to you under the Apache License,
 * Version 2.0 (the "License"); you may not use this file except
 * in compliance with the License.
 * You may obtain a copy of the License at
 *
 *     http://www.apache.org/licenses/LICENSE-2.0
 *
 * Unless required by applicable law or agreed to in writing,
 * software distributed under the License is distributed on an
 * "AS IS" BASIS, WITHOUT WARRANTIES OR CONDITIONS OF ANY
 * KIND, either express or implied. See the License for the
 * specific language governing permissions and limitations
 * under the License.
 */

<<<<<<< HEAD
 import { SemanticSIZES, SemanticWIDTHS } from "../../node_modules/semantic-ui-react/dist/commonjs/generic";
=======
/**
 * Semantic widths number type
 */
type SemanticWIDTHSNUMBER = 1 | 2 | 3 | 4 | 5 | 6 | 7 | 8 | 9 | 10 | 11 | 12 | 13 | 14 | 15 | 16;

/**
 * Semantic width string type
 */
type SemanticWIDTHSSTRING =
    | "1"
    | "2"
    | "3"
    | "4"
    | "5"
    | "6"
    | "7"
    | "8"
    | "9"
    | "10"
    | "11"
    | "12"
    | "13"
    | "14"
    | "15"
    | "16"
    | "one"
    | "two"
    | "three"
    | "four"
    | "five"
    | "six"
    | "seven"
    | "eight"
    | "nine"
    | "ten"
    | "eleven"
    | "twelve"
    | "thirteen"
    | "fourteen"
    | "fifteen"
    | "sixteen";

/**
 * Semantic widths type
 */
export type SemanticWIDTHS = SemanticWIDTHSNUMBER | SemanticWIDTHSSTRING;

/**
 * Semantic Sizes type
 */
export type SemanticSIZES = "big" | "small" | "mini" | "tiny" | "medium" | "large" | "huge" | "massive";
>>>>>>> 8aec582a

/**
 * Form Field Types
 */
 export type Type =
    | "email"
    | "text"
    | "textarea"
    | "password"
    | "number"
    | "submit"
    | "radio"
    | "dropdown"
    | "checkbox"
    | "reset"
    | "button"
    | "divider"
    | "custom";

/**
 * Model of the Validation object passed into validation functions
 */
 export interface Validation {
    isValid: boolean;
    errorMessages: string[];
}

/**
 * Model of the Error object used by semantic Input elements to check for error
 */
 export interface Error {
    isError: boolean;
    errorMessages: string[];
}

/**
 * Input field model
 */
 export interface InputField {
    placeholder: string;
    name: string;
    type: "text" | "email" | "password" | "textarea" | "number";
    required: boolean;
    label: string;
    width?: SemanticWIDTHS;
    validation?: (value: string, validation: Validation, allValues?: Map<string, FormValue>) => void;
    requiredErrorMessage: string;
    value?: string;
}

/**
 * Form submit model
 */
 export interface FormSubmit {
    value: string;
    type: "submit";
    size?: SemanticSIZES;
    className?: string;
}

/**
 * Reset button model
 */
 export interface Reset {
    value: string;
    type: "reset";
    size?: SemanticSIZES;
    className?: string;
}

/**
 * Button model
 */
 export interface FormButton {
    value: string;
    type: "button";
    size?: SemanticSIZES;
    className?: string;
    onClick: () => void;
}

/**
 * Radio field child model
 */
 export interface RadioChild {
    label: string;
    value: string;
}

/**
 * Custom field model
 */
 export interface CustomField {
    type: Type;
    element: JSX.Element;
}

/**
 * Radio field model
 */
<<<<<<< HEAD
 export interface RadioField {
    type: Type;
=======
export interface RadioField {
    type: "radio";
>>>>>>> 8aec582a
    label: string;
    name: string;
    default: string;
    children: RadioChild[];
    value?: string;
}

/**
 * Checkbox field child model
 */
 export interface CheckboxChild {
    label: string;
    value: string;
}

/**
 * Checkbox field model
 */
<<<<<<< HEAD
 export interface CheckboxField {
    type: Type;
=======
export interface CheckboxField {
    type: "checkbox";
>>>>>>> 8aec582a
    label: string;
    name: string;
    children: CheckboxChild[];
    value?: string[];
    required: boolean;
    requiredErrorMessage: string;
}

/**
 * Dropdown field child model
 */
 export interface DropdownChild {
    text: string;
    value: string;
    key: number;
}

/**
 * Dropdown field model
 */
<<<<<<< HEAD
 export interface DropdownField {
    type: Type;
=======
export interface DropdownField {
    type: "dropdown";
>>>>>>> 8aec582a
    label: string;
    name: string;
    default?: string;
    children: DropdownChild[];
    placeholder?: string;
    requiredErrorMessage: string;
    required: boolean;
    value?: string;
}

/**
 * Group model
 */
 export interface Group {
    startIndex: number;
    endIndex: number;
    wrapper: React.ComponentType;
    wrapperProps: any;
}

/**
 * Divider model
 */
<<<<<<< HEAD
 export interface FormDivider {
    type: Type;
=======
export interface Idivider {
    type: "divider";
>>>>>>> 8aec582a
    hidden: boolean;
}

/**
 * FormField types
 */
 export type FormField =
    | InputField
    | FormSubmit
    | RadioField
    | DropdownField
    | CheckboxField
    | Reset
    | FormButton
    | FormDivider
    | CustomField;

/**
 * FormField value types
 */
 export type FormValue = string | string[];<|MERGE_RESOLUTION|>--- conflicted
+++ resolved
@@ -16,61 +16,7 @@
  * under the License.
  */
 
-<<<<<<< HEAD
  import { SemanticSIZES, SemanticWIDTHS } from "../../node_modules/semantic-ui-react/dist/commonjs/generic";
-=======
-/**
- * Semantic widths number type
- */
-type SemanticWIDTHSNUMBER = 1 | 2 | 3 | 4 | 5 | 6 | 7 | 8 | 9 | 10 | 11 | 12 | 13 | 14 | 15 | 16;
-
-/**
- * Semantic width string type
- */
-type SemanticWIDTHSSTRING =
-    | "1"
-    | "2"
-    | "3"
-    | "4"
-    | "5"
-    | "6"
-    | "7"
-    | "8"
-    | "9"
-    | "10"
-    | "11"
-    | "12"
-    | "13"
-    | "14"
-    | "15"
-    | "16"
-    | "one"
-    | "two"
-    | "three"
-    | "four"
-    | "five"
-    | "six"
-    | "seven"
-    | "eight"
-    | "nine"
-    | "ten"
-    | "eleven"
-    | "twelve"
-    | "thirteen"
-    | "fourteen"
-    | "fifteen"
-    | "sixteen";
-
-/**
- * Semantic widths type
- */
-export type SemanticWIDTHS = SemanticWIDTHSNUMBER | SemanticWIDTHSSTRING;
-
-/**
- * Semantic Sizes type
- */
-export type SemanticSIZES = "big" | "small" | "mini" | "tiny" | "medium" | "large" | "huge" | "massive";
->>>>>>> 8aec582a
 
 /**
  * Form Field Types
@@ -171,13 +117,8 @@
 /**
  * Radio field model
  */
-<<<<<<< HEAD
- export interface RadioField {
-    type: Type;
-=======
 export interface RadioField {
     type: "radio";
->>>>>>> 8aec582a
     label: string;
     name: string;
     default: string;
@@ -196,13 +137,8 @@
 /**
  * Checkbox field model
  */
-<<<<<<< HEAD
- export interface CheckboxField {
-    type: Type;
-=======
 export interface CheckboxField {
     type: "checkbox";
->>>>>>> 8aec582a
     label: string;
     name: string;
     children: CheckboxChild[];
@@ -223,13 +159,8 @@
 /**
  * Dropdown field model
  */
-<<<<<<< HEAD
- export interface DropdownField {
-    type: Type;
-=======
 export interface DropdownField {
     type: "dropdown";
->>>>>>> 8aec582a
     label: string;
     name: string;
     default?: string;
@@ -253,13 +184,8 @@
 /**
  * Divider model
  */
-<<<<<<< HEAD
- export interface FormDivider {
-    type: Type;
-=======
 export interface Idivider {
     type: "divider";
->>>>>>> 8aec582a
     hidden: boolean;
 }
 
