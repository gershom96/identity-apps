--- conflicted
+++ resolved
@@ -213,22 +213,14 @@
                 <Container>
                     <h3>{ t("views:components.changePassword.modals.confirmationModal.heading") }</h3>
                 </Container>
-<<<<<<< HEAD
-                <Divider hidden />
-=======
                 <Divider hidden={ true } />
->>>>>>> 8aec582a
                 <p>{ t("views:components.changePassword.modals.confirmationModal.message") }</p>
             </Modal.Content>
             <Modal.Actions>
                 <Button className="link-button" onClick={ handleConfirmationModalClose }>
                     { t("common:cancel") }
                 </Button>
-<<<<<<< HEAD
-                <Button primary onClick={ changePassword }>
-=======
                 <Button primary={ true } onClick={ changePassword }>
->>>>>>> 8aec582a
                     { t("common:continue") }
                 </Button>
             </Modal.Actions>
