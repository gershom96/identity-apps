--- conflicted
+++ resolved
@@ -16,26 +16,15 @@
  * under the License.
  */
 
-<<<<<<< HEAD
-import React, { ChangeEvent, FunctionComponent, useContext, useEffect, useState } from "react";
-import { useTranslation } from "react-i18next";
-import { Button, Divider, Form, Grid, Icon, List } from "semantic-ui-react";
-import { addAccountAssociation, getAssociations, getProfileInfo } from "../../api";
-=======
-import React, { FunctionComponent, useEffect, useState } from "react";
+import React, { FunctionComponent, useContext, useEffect, useState } from "react";
 import { useTranslation } from "react-i18next";
 import { Button, Grid, Icon, List } from "semantic-ui-react";
-import { addAccountAssociation, getAssociations } from "../../api";
->>>>>>> fa0b435f
+import { addAccountAssociation, getAssociations, getProfileInfo } from "../../api";
 import { SettingsSectionIcons } from "../../configs";
 import { AuthContext } from "../../contexts";
 import { Notification } from "../../models";
-<<<<<<< HEAD
 import { setProfileInfo } from "../../store/actions";
-import { EditSection, SettingsSection, UserImage } from "../shared";
-=======
 import { EditSection, SettingsSection, UserImage, FormWrapper } from "../shared";
->>>>>>> fa0b435f
 
 /**
  * Proptypes for the liked accounts component.
