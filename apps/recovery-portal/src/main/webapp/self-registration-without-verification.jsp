<%--
  ~ Copyright (c) 2016, WSO2 Inc. (http://www.wso2.org) All Rights Reserved.
  ~
  ~  WSO2 Inc. licenses this file to you under the Apache License,
  ~  Version 2.0 (the "License"); you may not use this file except
  ~  in compliance with the License.
  ~  You may obtain a copy of the License at
  ~
  ~    http://www.apache.org/licenses/LICENSE-2.0
  ~
  ~ Unless required by applicable law or agreed to in writing,
  ~ software distributed under the License is distributed on an
  ~ "AS IS" BASIS, WITHOUT WARRANTIES OR CONDITIONS OF ANY
  ~ KIND, either express or implied.  See the License for the
  ~ specific language governing permissions and limitations
  ~ under the License.
  --%>
<%@ page import="com.google.gson.Gson" %>
<%@ page import="org.apache.commons.lang.StringUtils" %>
<%@ page import="org.apache.cxf.jaxrs.impl.ResponseImpl" %>
<%@ page import="org.owasp.encoder.Encode" %>
<%@ page import="org.wso2.carbon.identity.captcha.util.CaptchaUtil" %>
<%@ page import="org.wso2.carbon.identity.mgt.endpoint.util.IdentityManagementEndpointConstants" %>
<%@ page import="org.wso2.carbon.identity.mgt.endpoint.util.IdentityManagementEndpointUtil" %>
<%@ page import="org.wso2.carbon.identity.mgt.endpoint.util.serviceclient.UserRegistrationClient" %>
<%@ page import="org.wso2.carbon.identity.mgt.endpoint.util.serviceclient.beans.Claim" %>
<%@ page import="java.io.File" %>
<%@ page import="javax.ws.rs.core.Response" %>
<jsp:directive.include file="includes/localize.jsp"/>

<%!
    private String reCaptchaAPI = null;
    private String reCaptchaKey = null;
%>

<%
    boolean error = IdentityManagementEndpointUtil.getBooleanValue(request.getAttribute("error"));
    String errorMsg = IdentityManagementEndpointUtil.getStringValue(request.getAttribute("errorMsg"));


    boolean isFirstNameInClaims = true;
    boolean isFirstNameRequired = true;
    boolean isLastNameInClaims = true;
    boolean isLastNameRequired = true;
    boolean isEmailInClaims = true;
    boolean isEmailRequired = true;

    Claim[] claims = new Claim[0];

    UserRegistrationClient userRegistrationClient = new UserRegistrationClient();
    Response responseForAllClaims = userRegistrationClient.getAllClaims(null);
    if(responseForAllClaims != null && Response.Status.OK.getStatusCode() == responseForAllClaims.getStatus()) {
        String claimsContent = responseForAllClaims.readEntity(String.class);
        Gson gson = new Gson();
        claims = gson.fromJson(claimsContent, Claim[].class);
    }
    if(((ResponseImpl)responseForAllClaims).getHeaders().containsKey("reCaptcha") &&
            Boolean.parseBoolean((String) ((ResponseImpl)responseForAllClaims).getHeaders().get("reCaptcha").get(0))) {
        request.setAttribute("reCaptcha", "true");
        request.setAttribute("reCaptchaKey", ((ResponseImpl)responseForAllClaims).getHeaders().get("reCaptchaKey").get(0));
        request.setAttribute("reCaptchaAPI", ((ResponseImpl)responseForAllClaims).getHeaders().get("reCaptchaAPI").get(0));
    }

%>
<%
    boolean reCaptchaEnabled = false;
    if (request.getAttribute("reCaptcha") != null && "TRUE".equalsIgnoreCase((String) request.getAttribute("reCaptcha"))) {
        reCaptchaEnabled = true;
    } else if (request.getParameter("reCaptcha") != null && Boolean.parseBoolean(request.getParameter("reCaptcha"))) {
        reCaptchaEnabled = true;
    }

    if (reCaptchaEnabled) {
        reCaptchaKey = CaptchaUtil.reCaptchaSiteKey();
        reCaptchaAPI = CaptchaUtil.reCaptchaAPIURL();
    }
%>

    <html>
    <head>
        <meta http-equiv="X-UA-Compatible" content="IE=edge">
        <meta charset="utf-8">
        <meta name="viewport" content="width=device-width, initial-scale=1.0">
        <!-- title -->
        <%
            File titleFile = new File(getServletContext().getRealPath("extensions/title.jsp"));
            if (titleFile.exists()) {
        %>
                <jsp:include page="extensions/title.jsp"/>
        <% } else { %>
                <jsp:include page="includes/title.jsp"/>
        <% } %>

        <link rel="icon" href="images/favicon.png" type="image/x-icon"/>
        <link href="libs/bootstrap_3.4.1/css/bootstrap.min.css" rel="stylesheet">
        <link href="css/Roboto.css" rel="stylesheet">
        <link href="css/custom-common.css" rel="stylesheet">

        <!--[if lt IE 9]>
        <script src="js/html5shiv.min.js"></script>
        <script src="js/respond.min.js"></script>
        <![endif]-->

        <%
            if (reCaptchaEnabled) {
        %>
        <script src='<%=Encode.forHtmlContent(reCaptchaAPI)%>'></script>
        <%
            }
        %>

    </head>

    <body>

    <!-- header -->
    <%
        File headerFile = new File(getServletContext().getRealPath("extensions/header.jsp"));
        if (headerFile.exists()) {
    %>
            <jsp:include page="extensions/header.jsp"/>
    <% } else { %>
            <jsp:include page="includes/header.jsp"/>
    <% } %>

    <!-- page content -->
    <div class="container-fluid body-wrapper">

        <div class="row">
            <!-- content -->
            <div class="col-xs-12 col-sm-10 col-md-8 col-lg-5 col-centered wr-login">
                <form action="processregistration.do" method="post" id="register">
                    <h2 class="wr-title uppercase blue-bg padding-double white boarder-bottom-blue margin-none">
                        <%=IdentityManagementEndpointUtil.i18n(recoveryResourceBundle, "Create.an.account")%>
                    </h2>

                    <div class="clearfix"></div>
                    <div class="boarder-all ">

                        <% if (error) { %>
                        <div class="alert alert-danger" id="server-error-msg">
                            <%=IdentityManagementEndpointUtil.i18nBase64(recoveryResourceBundle, errorMsg)%>
                        </div>
                        <% } %>

                        <div class="alert alert-danger" id="error-msg" hidden="hidden">
                        </div>

                        <div class="padding-double font-large"><%=IdentityManagementEndpointUtil.i18n(recoveryResourceBundle,
                                "Enter.required.fields.to.complete.registration")%>
                        </div>
                        <!-- validation -->
                        <div class="padding-double">
                            <div id="regFormError" class="alert alert-danger" style="display:none"></div>
                            <div id="regFormSuc" class="alert alert-success" style="display:none"></div>

                            <% if (isFirstNameInClaims) { %>
                            <div class="col-xs-12 col-sm-12 col-md-6 col-lg-6 form-group required">
                                <label class="control-label"><%=IdentityManagementEndpointUtil.i18n(recoveryResourceBundle,
                                        "First.name")%>
                                </label>
                                <input type="text" name="http://wso2.org/claims/givenname" class="form-control"
                                    <% if (isFirstNameRequired) {%> required <%}%>>
                            </div>
                            <%}%>

                            <% if (isLastNameInClaims) { %>
                            <div class="col-xs-12 col-sm-12 col-md-6 col-lg-6 form-group required">
                                <label class="control-label"><%=IdentityManagementEndpointUtil.i18n(recoveryResourceBundle,
                                        "Last.name")%>
                                </label>
                                <input type="text" name="http://wso2.org/claims/lastname" class="form-control"
                                    <% if (isLastNameRequired) {%> required <%}%>>
                            </div>
                            <%}%>

                            <div class="col-xs-12 col-sm-12 col-md-12 col-lg-12 form-group required">
                                <label class="control-label"><%=IdentityManagementEndpointUtil.i18n(recoveryResourceBundle,
                                        "Username")%>
                                </label>
                                <input id="username" name="username" type="text"
                                       class="form-control required usrName usrNameLength" required>
                            </div>

                            <div class="col-xs-12 col-sm-12 col-md-6 col-lg-6 form-group required">
                                <label class="control-label"><%=IdentityManagementEndpointUtil.i18n(recoveryResourceBundle,
                                        "Password")%>
                                </label>
                                <input id="password" name="password" type="password"
                                       class="form-control" required>
                            </div>

                            <div class="col-xs-12 col-sm-12 col-md-6 col-lg-6 form-group required">
                                <label class="control-label"><%=IdentityManagementEndpointUtil.i18n(recoveryResourceBundle,
                                        "Confirm.password")%>
                                </label>
                                <input id="password2" name="password2" type="password" class="form-control"
                                       data-match="reg-password" required>
                            </div>

                            <% if (isEmailInClaims) { %>
                            <div class="col-xs-12 col-sm-12 col-md-12 col-lg-12 form-group required">
                                <label class="control-label"><%=IdentityManagementEndpointUtil.i18n(recoveryResourceBundle,
                                        "Email")%>
                                </label>
                                <input type="email" name="http://wso2.org/claims/emailaddress" data-claim-uri="http://wso2.org/claims/emailaddress"
                                       class="form-control" data-validate="email"
                                    <% if (isEmailRequired) {%> required <%}%>>
                            </div>
                            <%}%>

                            <% for (Claim claim : claims) {
                                if (!StringUtils.equals(claim.getClaimUri(), IdentityManagementEndpointConstants.ClaimURIs.FIRST_NAME_CLAIM) &&
                                    !StringUtils.equals(claim.getClaimUri(), IdentityManagementEndpointConstants.ClaimURIs.LAST_NAME_CLAIM) &&
                                    !StringUtils.equals(claim.getClaimUri(), IdentityManagementEndpointConstants.ClaimURIs.EMAIL_CLAIM) &&
                                    !StringUtils.equals(claim.getClaimUri(), IdentityManagementEndpointConstants.ClaimURIs.CHALLENGE_QUESTION_URI_CLAIM) &&
                                    !StringUtils.equals(claim.getClaimUri(), IdentityManagementEndpointConstants.ClaimURIs.CHALLENGE_QUESTION_1_CLAIM) &&
                                    !StringUtils.equals(claim.getClaimUri(), IdentityManagementEndpointConstants.ClaimURIs.CHALLENGE_QUESTION_2_CLAIM) &&
                                    !claim.isReadOnly()) {
                            %>
                            <div class="col-xs-12 col-sm-12 col-md-12 col-lg-12 form-group required">
                                <label <% if (claim.isRequired()) {%> class="control-label" <%}%>>
                                    <%=IdentityManagementEndpointUtil.i18nBase64(recoveryResourceBundle, claim.getDisplayTag())%>
                                </label>
                                <input name="<%= Encode.forHtmlAttribute(claim.getClaimUri()) %>"
                                       data-claim-uri="<%= Encode.forHtmlAttribute(claim.getClaimUri()) %>"
                                       class="form-control"
                                    <% if (claim.isRequired()) {%> required <%}%>>
                            </div>
                            <%
                                    }
                                }
                            %>

                            <div class="col-xs-12 col-sm-12 col-md-12 col-lg-12 form-group">
                                <input id="isSelfRegistrationWithVerification" type="hidden"
                                       name="isSelfRegistrationWithVerification"
                                       value="false"/>
                            </div>

                            <div class="col-xs-12 col-sm-12 col-md-12 col-lg-12 form-group">
                                <br/>
                                <div style="display: inline-block">
                                    <button id="registrationSubmit"
                                            class="wr-btn grey-bg col-xs-12 col-md-12 col-lg-12 uppercase font-extra-large g-recaptcha"
                                            <%
                                                if (reCaptchaEnabled) {
<<<<<<< HEAD
                                                    String reCaptchaKey = CaptchaUtil.reCaptchaSiteKey();
=======
>>>>>>> 53f51147
                                            %>
                                            data-sitekey="<%=Encode.forHtmlContent(reCaptchaKey)%>"
                                            <%
                                                }
                                            %>
                                            data-callback="onSubmit"
                                            data-action="register"><%=IdentityManagementEndpointUtil.i18n(recoveryResourceBundle, "Next")%>
                                    </button>
                                </div>
                            </div>
                            <div class="col-xs-12 col-sm-12 col-md-12 col-lg-12 form-group">
                                <span class="margin-top padding-top-double font-large">
                                    <%=IdentityManagementEndpointUtil.i18n(recoveryResourceBundle, "Already.have.an.account")%>
                                </span>
                                <a href="<%=Encode.forHtmlAttribute(IdentityManagementEndpointUtil.getUserPortalUrl(
                                    application.getInitParameter(IdentityManagementEndpointConstants.ConfigConstants.USER_PORTAL_URL)))%>"
                                   id="signInLink" class="font-large">
                                    <%=IdentityManagementEndpointUtil.i18n(recoveryResourceBundle, "Sign.in")%>
                                </a>
                            </div>
                            <div class="clearfix"></div>
                        </div>
                    </div>
                </form>
            </div>
        </div>
        <!-- /content/body -->

    </div>

    <!-- footer -->
    <%
        File footerFile = new File(getServletContext().getRealPath("extensions/footer.jsp"));
        if (footerFile.exists()) {
    %>
            <jsp:include page="extensions/footer.jsp"/>
    <% } else { %>
            <jsp:include page="includes/footer.jsp"/>
    <% } %>

    <script src="libs/jquery_3.6.0/jquery-3.6.0.min.js"></script>
    <script src="libs/bootstrap_3.4.1/js/bootstrap.min.js"></script>
    <script type="text/javascript">

        function onSubmit(token) {
           $("#register").submit();
        }

        $(document).ready(function () {

            $("#register").submit(function (e) {

                var unsafeCharPattern = /[<>`\"]/;
                var elements = document.getElementsByTagName("input");
                var invalidInput = false;
                var error_msg = $("#error-msg");

                for (i = 0; i < elements.length; i++) {
                    if (elements[i].type === 'text' && elements[i].value != null
                        && elements[i].value.match(unsafeCharPattern) != null) {
                        error_msg.text("<%=IdentityManagementEndpointUtil.i18n(recoveryResourceBundle,"For.security.following.characters.restricted")%>");
                        error_msg.show();
                        $("html, body").animate({scrollTop: error_msg.offset().top}, 'slow');
                        invalidInput = true;
                        return false;
                    }
                }
                if (invalidInput) {
                    return false;
                }

                var password = $("#password").val();
                var password2 = $("#password2").val();

                if (password != password2) {
                    error_msg.text("<%=IdentityManagementEndpointUtil.i18n(recoveryResourceBundle,
                    "Passwords.did.not.match.please.try.again")%>");
                    error_msg.show();
                    $("html, body").animate({scrollTop: error_msg.offset().top}, 'slow');
                    return false;
                }

                return true;

            });


        });
    </script>
    </body>
    </html><|MERGE_RESOLUTION|>--- conflicted
+++ resolved
@@ -245,10 +245,7 @@
                                             class="wr-btn grey-bg col-xs-12 col-md-12 col-lg-12 uppercase font-extra-large g-recaptcha"
                                             <%
                                                 if (reCaptchaEnabled) {
-<<<<<<< HEAD
                                                     String reCaptchaKey = CaptchaUtil.reCaptchaSiteKey();
-=======
->>>>>>> 53f51147
                                             %>
                                             data-sitekey="<%=Encode.forHtmlContent(reCaptchaKey)%>"
                                             <%
