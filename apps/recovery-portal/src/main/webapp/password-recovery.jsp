--- conflicted
+++ resolved
@@ -293,10 +293,7 @@
                                         class="ui primary button g-recaptcha"
                                         <%
                                             if (reCaptchaEnabled) {
-<<<<<<< HEAD
                                                 String reCaptchaKey = CaptchaUtil.reCaptchaSiteKey();
-=======
->>>>>>> 53f51147
                                         %>
                                         data-sitekey="<%=Encode.forHtmlContent(reCaptchaKey)%>"
                                         <%
