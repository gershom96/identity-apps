--- conflicted
+++ resolved
@@ -613,10 +613,7 @@
                                                 class="ui primary button g-recaptcha"
                                                 <%
                                                     if (reCaptchaEnabled) {
-<<<<<<< HEAD
                                                         String reCaptchaKey = CaptchaUtil.reCaptchaSiteKey();
-=======
->>>>>>> 53f51147
                                                 %>
                                                 data-sitekey="<%=Encode.forHtmlContent(reCaptchaKey)%>"
                                                 <%
