--- conflicted
+++ resolved
@@ -1,10 +1,6 @@
 {
     "name": "@wso2is/myaccount",
-<<<<<<< HEAD
-    "version": "1.2.909",
-=======
     "version": "1.2.935",
->>>>>>> 3ee6f456
     "description": "WSO2 Identity Server My Account",
     "author": "WSO2",
     "license": "Apache-2.0",
@@ -43,15 +39,6 @@
         "typecheck": "npm run compile"
     },
     "dependencies": {
-<<<<<<< HEAD
-        "@wso2is/access-control": "^1.2.909",
-        "@wso2is/core": "^1.2.909",
-        "@wso2is/forms": "^1.2.909",
-        "@wso2is/i18n": "^1.2.909",
-        "@wso2is/react-components": "^1.2.909",
-        "@wso2is/theme": "^1.2.909",
-        "@wso2is/validation": "^1.2.909",
-=======
         "@wso2is/access-control": "^1.2.935",
         "@wso2is/core": "^1.2.935",
         "@wso2is/forms": "^1.2.935",
@@ -59,7 +46,6 @@
         "@wso2is/react-components": "^1.2.935",
         "@wso2is/theme": "^1.2.935",
         "@wso2is/validation": "^1.2.935",
->>>>>>> 3ee6f456
         "axios": "^0.19.2",
         "history": "^4.9.0",
         "i18next": "^17.0.11",
