/**
 * Copyright (c) 2019, WSO2 Inc. (http://www.wso2.org) All Rights Reserved.
 *
 * WSO2 Inc. licenses this file to you under the Apache License,
 * Version 2.0 (the "License"); you may not use this file except
 * in compliance with the License.
 * You may obtain a copy of the License at
 *
 *     http://www.apache.org/licenses/LICENSE-2.0
 *
 * Unless required by applicable law or agreed to in writing,
 * software distributed under the License is distributed on an
 * "AS IS" BASIS, WITHOUT WARRANTIES OR CONDITIONS OF ANY
 * KIND, either express or implied. See the License for the
 * specific language governing permissions and limitations
 * under the License.
 */

import { I18nModuleInitOptions, I18nModuleOptionsInterface, MetaI18N, generateBackendPaths } from "@wso2is/i18n";
import { I18nConstants } from "../constants";
// Keep statement as this to avoid cyclic dependency. Do not import from config index.
import { SCIMConfigs } from "../extensions/configs/scim";
import { DeploymentConfigInterface, ServiceResourceEndpointsInterface, UIConfigInterface } from "../models";
import { store } from "../store";

/**
 * Class to handle application config operations.
 */
export class Config {
    /**
     * Private constructor to avoid object instantiation from outside
     * the class.
     *
     * @hideconstructor
     */
    // eslint-disable-next-line @typescript-eslint/no-empty-function
    private constructor() {}

    /**
     * Get the deployment config.
     *
     * @return {DeploymentConfigInterface} Deployment config object.
     */
    public static getDeploymentConfig(): DeploymentConfigInterface {
        return {
            appBaseName: window["AppUtils"]?.getConfig().appBaseWithTenant,
            appBaseNameWithoutTenant: window["AppUtils"]?.getConfig().appBase,
            appHomePath: window["AppUtils"]?.getConfig().routes.home,
            appLoginPath: window["AppUtils"]?.getConfig().routes.login,
            appLogoutPath: window["AppUtils"]?.getConfig().routes.logout,
            clientHost: window["AppUtils"]?.getConfig().clientOriginWithTenant,
            clientID: window["AppUtils"]?.getConfig().clientID,
            clientOrigin: window["AppUtils"]?.getConfig().clientOrigin,
            consoleApp: window["AppUtils"]?.getConfig().consoleApp,
            customServerHost: window["AppUtils"]?.getConfig().customServerHost,
            idpConfigs: window["AppUtils"]?.getConfig().idpConfigs,
            loginCallbackUrl: window["AppUtils"]?.getConfig().loginCallbackURL,
            serverHost: window["AppUtils"]?.getConfig().serverOriginWithTenant,
            serverOrigin: window["AppUtils"]?.getConfig().serverOrigin,
            superTenant: window["AppUtils"]?.getConfig().superTenant,
            tenant: window["AppUtils"]?.getConfig().tenant,
            tenantPath: window["AppUtils"]?.getConfig().tenantPath,
            tenantPrefix: window["AppUtils"]?.getConfig().tenantPrefix
        };
    }

    /**
     * Get the the list of service resource endpoints.
     *
     * @return {ServiceResourceEndpointsInterface} Service resource endpoints as an object.
     */
    public static getServiceResourceEndpoints(): ServiceResourceEndpointsInterface {
        return {
            applications: `${this.getDeploymentConfig().serverHost}/api/users/v1/me/applications`,
            associations: `${this.getDeploymentConfig().serverHost}/api/users/v1/me/associations`,
            authorize: `${this.getDeploymentConfig().serverHost}/oauth2/authorize`,
            backupCode: `${this.getDeploymentConfig().serverHost}/api/users/v1/me/backup-codes`,
            challengeAnswers: `${this.getDeploymentConfig().serverHost}/api/users/v1/me/challenge-answers`,
            challenges: `${this.getDeploymentConfig().serverHost}/api/users/v1/me/challenges`,
            consentManagement: {
                consent: {
                    addConsent: `${this.getDeploymentConfig().serverHost}/api/identity/consent-mgt/v1.0/consents`,
                    consentReceipt: `${
                        this.getDeploymentConfig().serverHost
                    }/api/identity/consent-mgt/v1.0/consents/receipts`,
                    listAllConsents: `${this.getDeploymentConfig().serverHost}/api/identity/consent-mgt/v1.0/consents`
                },
                purpose: {
                    getPurpose: `${
                        this.getDeploymentConfig().serverHost
                    }/api/identity/consent-mgt/v1.0/consents/purposes`,
                    list: `${this.getDeploymentConfig().serverHost}/api/identity/consent-mgt/v1.0/consents/purposes`
                }
            },
            federatedAssociations: `${this.getDeploymentConfig().serverHost}/api/users/v1/me/federated-associations`,
            fidoEnd: `${this.getDeploymentConfig().serverHost}/api/users/v2/me/webauthn/finish-registration`,
            fidoMetaData: `${this.getDeploymentConfig().serverHost}/api/users/v2/me/webauthn`,
            fidoStart: `${this.getDeploymentConfig().serverHost}/api/users/v2/me/webauthn/start-registration`,
            fidoStartUsernameless: `${
                this.getDeploymentConfig().serverHost
            }/api/users/v2/me/webauthn/start-usernameless-registration`,
            homeRealmIdentifiers: `${
                this.getDeploymentConfig().serverHost
            }/api/server/v1/configs/home-realm-identifiers`,
            isReadOnlyUser: `${this.getDeploymentConfig().serverHost}/scim2/Me?attributes=${
                SCIMConfigs.scimEnterpriseUserClaimUri.isReadOnlyUser
            }`,
            issuer: `${this.getDeploymentConfig().serverHost}/oauth2/token`,
            jwks: `${this.getDeploymentConfig().serverHost}/oauth2/jwks`,
            logout: `${this.getDeploymentConfig().serverHost}/oidc/logout`,
            me: `${this.getDeploymentConfig().serverHost}/scim2/Me`,
            mfaEnabledAuthenticators: `${this.getDeploymentConfig().serverHost}/api/users/v1/me/mfa/authenticators`,
            preference: `${this.getDeploymentConfig().serverHost}/api/server/v1/identity-governance/preferences`,
            profileSchemas: `${this.getDeploymentConfig().serverHost}/scim2/Schemas`,
            revoke: `${this.getDeploymentConfig().serverHost}/oauth2/revoke`,
            sessions: `${this.getDeploymentConfig().serverHost}/api/users/v1/me/sessions`,
            smsOtpResend: `${this.getDeploymentConfig().serverHost}/api/identity/user/v1.0/me/resend-code`,
            smsOtpValidate: `${this.getDeploymentConfig().serverHost}/api/identity/user/v1.0/me/validate-code`,
            token: `${this.getDeploymentConfig().serverHost}/oauth2/token`,
            totp: `${this.getDeploymentConfig().serverHost}/api/users/v1/me/totp`,
            totpSecret: `${this.getDeploymentConfig().serverHost}/api/users/v1/me/totp/secret`,
            typingDNAMe: `${this.getDeploymentConfig().serverHost}/api/identity/typingdna/v1.0/me/typingpatterns`,
            typingDNAServer: `${
                this.getDeploymentConfig().serverHost
            }/api/identity/typingdna/v1.0/server/typingdnaConfig`,
            user: `${this.getDeploymentConfig().serverHost}/api/identity/user/v1.0/me`,
            wellKnown: `${this.getDeploymentConfig().serverHost}/oauth2/oidcdiscovery/.well-known/openid-configuration`
        };
    }

    /**
     * Get UI config.
     *
     * @return {UIConfigInterface} UI config object.
     */
    public static getUIConfig(): UIConfigInterface {
        return {
            announcements: window["AppUtils"]?.getConfig().ui.announcements,
            appName: window["AppUtils"]?.getConfig().ui.appName,
            appTitle: window["AppUtils"]?.getConfig().ui.appTitle,
            authenticatorApp: window["AppUtils"]?.getConfig().ui.authenticatorApp,
            copyrightText: window["AppUtils"]?.getConfig()
                .ui.appCopyright.replace("${copyright}", "\u00A9")
                .replace("${year}", new Date().getFullYear()),
<<<<<<< HEAD
            disableMFAforSuperTenantUser: window["AppUtils"]?.getConfig()?.ui.disableMFAforSuperTenantUser,
            enableMFAUserWise: window["AppUtils"]?.getConfig()?.ui.enableMFAUserWise,
            disableMFAForFederatedUsers: window["AppUtils"]?.getConfig()?.ui.disableMFAForFederatedUsers,
            forceBackupCode: window["AppUtils"]?.getConfig()?.ui.forceBackupCode,
            features: window["AppUtils"]?.getConfig().ui.features,
            i18nConfigs: window["AppUtils"]?.getConfig().ui.i18nConfigs,
            isCookieConsentBannerEnabled: window["AppUtils"]?.getConfig().ui.isCookieConsentBannerEnabled,
            isHeaderAvatarLabelAllowed: window["AppUtils"]?.getConfig().ui.isHeaderAvatarLabelAllowed,
            isProfileUsernameReadonly: window["AppUtils"]?.getConfig().ui.isProfileUsernameReadonly,
            privacyPolicyConfigs: window["AppUtils"]?.getConfig().ui.privacyPolicyConfigs,
            productName: window["AppUtils"]?.getConfig().ui.productName,
            productVersionConfig: window["AppUtils"]?.getConfig().ui.productVersionConfig,
            showAppSwitchButton: window["AppUtils"]?.getConfig().ui.showAppSwitchButton,
            theme: window["AppUtils"]?.getConfig().ui.theme
=======
            disableMFAForFederatedUsers: window["AppUtils"].getConfig().ui.disableMFAForFederatedUsers,
            disableMFAforSuperTenantUser: window["AppUtils"].getConfig().ui.disableMFAforSuperTenantUser,
            enableMFAUserWise: window["AppUtils"].getConfig().ui.enableMFAUserWise,
            features: window["AppUtils"].getConfig().ui.features,
            forceBackupCode: window["AppUtils"].getConfig().ui.forceBackupCode,
            i18nConfigs: window["AppUtils"].getConfig().ui.i18nConfigs,
            isCookieConsentBannerEnabled: window["AppUtils"].getConfig().ui.isCookieConsentBannerEnabled,
            isHeaderAvatarLabelAllowed: window["AppUtils"].getConfig().ui.isHeaderAvatarLabelAllowed,
            isProfileUsernameReadonly: window["AppUtils"].getConfig().ui.isProfileUsernameReadonly,
            privacyPolicyConfigs: window["AppUtils"].getConfig().ui.privacyPolicyConfigs,
            productName: window["AppUtils"].getConfig().ui.productName,
            productVersionConfig: window["AppUtils"].getConfig().ui.productVersionConfig,
            showAppSwitchButton: window["AppUtils"].getConfig().ui.showAppSwitchButton,
            theme: window["AppUtils"].getConfig().ui.theme
>>>>>>> b538e960
        };
    }

    /**
     * I18n init options.
     *
     * @remarks
     * Since the portals are not deployed per tenant, looking for static resources in tenant qualified URLs will fail.
     * Using `appBaseNameWithoutTenant` will create a path without the tenant. Therefore, `loadPath()` function will
     * look for resource files in `https://localhost:9443/<PORTAL>/resources/i18n` rather than looking for the
     * files in `https://localhost:9443/t/wso2.com/<PORTAL>/resources/i18n`.
     *
     * @param {MetaI18N} metaI18N Meta i18n object.
     *
     * @return {I18nModuleInitOptions} I18n init options.
     */
    public static generateModuleInitOptions(metaFile: MetaI18N): I18nModuleInitOptions {
        return {
            backend: {
                loadPath: (language, namespace) =>
                    generateBackendPaths(
                        language,
                        namespace,
                        window["AppUtils"]?.getConfig().appBase,
                        store.getState().config.i18n ?? {
                            langAutoDetectEnabled: I18nConstants.LANG_AUTO_DETECT_ENABLED,
                            namespaceDirectories: I18nConstants.BUNDLE_NAMESPACE_DIRECTORIES,
                            overrideOptions: I18nConstants.INIT_OPTIONS_OVERRIDE,
                            resourcePath: "/resources/i18n",
                            xhrBackendPluginEnabled: I18nConstants.XHR_BACKEND_PLUGIN_ENABLED
                        },
                        metaFile
                    )
            },
            load: "currentOnly", // lookup only current lang key(en-US). Prevents 404 from `en`.
            ns: [ I18nConstants.COMMON_NAMESPACE, I18nConstants.PORTAL_NAMESPACE ]
        };
    }

    /**
     * Get i18n module config.
     *
     * @param {MetaI18N} metaFile Meta file.
     *
     * @return {I18nModuleOptionsInterface} i18n config object.
     */
    public static getI18nConfig(metaFile?: MetaI18N): I18nModuleOptionsInterface {
        return {
            initOptions: this.generateModuleInitOptions(metaFile),
            langAutoDetectEnabled: window["AppUtils"]?.getConfig().ui.i18nConfigs.langAutoDetectEnabled
                ?? I18nConstants.LANG_AUTO_DETECT_ENABLED,
            namespaceDirectories: I18nConstants.BUNDLE_NAMESPACE_DIRECTORIES,
            overrideOptions: I18nConstants.INIT_OPTIONS_OVERRIDE,
            resourcePath: "/resources/i18n",
            xhrBackendPluginEnabled: I18nConstants.XHR_BACKEND_PLUGIN_ENABLED
        };
    }
}<|MERGE_RESOLUTION|>--- conflicted
+++ resolved
@@ -8,7 +8,7 @@
  *
  *     http://www.apache.org/licenses/LICENSE-2.0
  *
- * Unless required by applicable law or agreed to in writing,
+ * Unless requi?red by applicable law or agreed to in writing,
  * software distributed under the License is distributed on an
  * "AS IS" BASIS, WITHOUT WARRANTIES OR CONDITIONS OF ANY
  * KIND, either express or implied. See the License for the
@@ -43,24 +43,24 @@
      */
     public static getDeploymentConfig(): DeploymentConfigInterface {
         return {
-            appBaseName: window["AppUtils"]?.getConfig().appBaseWithTenant,
-            appBaseNameWithoutTenant: window["AppUtils"]?.getConfig().appBase,
-            appHomePath: window["AppUtils"]?.getConfig().routes.home,
-            appLoginPath: window["AppUtils"]?.getConfig().routes.login,
-            appLogoutPath: window["AppUtils"]?.getConfig().routes.logout,
-            clientHost: window["AppUtils"]?.getConfig().clientOriginWithTenant,
-            clientID: window["AppUtils"]?.getConfig().clientID,
-            clientOrigin: window["AppUtils"]?.getConfig().clientOrigin,
-            consoleApp: window["AppUtils"]?.getConfig().consoleApp,
-            customServerHost: window["AppUtils"]?.getConfig().customServerHost,
-            idpConfigs: window["AppUtils"]?.getConfig().idpConfigs,
-            loginCallbackUrl: window["AppUtils"]?.getConfig().loginCallbackURL,
-            serverHost: window["AppUtils"]?.getConfig().serverOriginWithTenant,
-            serverOrigin: window["AppUtils"]?.getConfig().serverOrigin,
-            superTenant: window["AppUtils"]?.getConfig().superTenant,
-            tenant: window["AppUtils"]?.getConfig().tenant,
-            tenantPath: window["AppUtils"]?.getConfig().tenantPath,
-            tenantPrefix: window["AppUtils"]?.getConfig().tenantPrefix
+            appBaseName: window["AppUtils"]?.getConfig()?.appBaseWithTenant,
+            appBaseNameWithoutTenant: window["AppUtils"]?.getConfig()?.appBase,
+            appHomePath: window["AppUtils"]?.getConfig()?.routes?.home,
+            appLoginPath: window["AppUtils"]?.getConfig()?.routes?.login,
+            appLogoutPath: window["AppUtils"]?.getConfig()?.routes?.logout,
+            clientHost: window["AppUtils"]?.getConfig()?.clientOriginWithTenant,
+            clientID: window["AppUtils"]?.getConfig()?.clientID,
+            clientOrigin: window["AppUtils"]?.getConfig()?.clientOrigin,
+            consoleApp: window["AppUtils"]?.getConfig()?.consoleApp,
+            customServerHost: window["AppUtils"]?.getConfig()?.customServerHost,
+            idpConfigs: window["AppUtils"]?.getConfig()?.idpConfigs,
+            loginCallbackUrl: window["AppUtils"]?.getConfig()?.loginCallbackURL,
+            serverHost: window["AppUtils"]?.getConfig()?.serverOriginWithTenant,
+            serverOrigin: window["AppUtils"]?.getConfig()?.serverOrigin,
+            superTenant: window["AppUtils"]?.getConfig()?.superTenant,
+            tenant: window["AppUtils"]?.getConfig()?.tenant,
+            tenantPath: window["AppUtils"]?.getConfig()?.tenantPath,
+            tenantPrefix: window["AppUtils"]?.getConfig()?.tenantPrefix
         };
     }
 
@@ -71,60 +71,60 @@
      */
     public static getServiceResourceEndpoints(): ServiceResourceEndpointsInterface {
         return {
-            applications: `${this.getDeploymentConfig().serverHost}/api/users/v1/me/applications`,
-            associations: `${this.getDeploymentConfig().serverHost}/api/users/v1/me/associations`,
-            authorize: `${this.getDeploymentConfig().serverHost}/oauth2/authorize`,
-            backupCode: `${this.getDeploymentConfig().serverHost}/api/users/v1/me/backup-codes`,
-            challengeAnswers: `${this.getDeploymentConfig().serverHost}/api/users/v1/me/challenge-answers`,
-            challenges: `${this.getDeploymentConfig().serverHost}/api/users/v1/me/challenges`,
+            applications: `${this.getDeploymentConfig()?.serverHost}/api/users/v1/me/applications`,
+            associations: `${this.getDeploymentConfig()?.serverHost}/api/users/v1/me/associations`,
+            authorize: `${this.getDeploymentConfig()?.serverHost}/oauth2/authorize`,
+            backupCode: `${this.getDeploymentConfig()?.serverHost}/api/users/v1/me/backup-codes`,
+            challengeAnswers: `${this.getDeploymentConfig()?.serverHost}/api/users/v1/me/challenge-answers`,
+            challenges: `${this.getDeploymentConfig()?.serverHost}/api/users/v1/me/challenges`,
             consentManagement: {
                 consent: {
-                    addConsent: `${this.getDeploymentConfig().serverHost}/api/identity/consent-mgt/v1.0/consents`,
+                    addConsent: `${this.getDeploymentConfig()?.serverHost}/api/identity/consent-mgt/v1.0/consents`,
                     consentReceipt: `${
-                        this.getDeploymentConfig().serverHost
+                        this.getDeploymentConfig()?.serverHost
                     }/api/identity/consent-mgt/v1.0/consents/receipts`,
-                    listAllConsents: `${this.getDeploymentConfig().serverHost}/api/identity/consent-mgt/v1.0/consents`
+                    listAllConsents: `${this.getDeploymentConfig()?.serverHost}/api/identity/consent-mgt/v1.0/consents`
                 },
                 purpose: {
                     getPurpose: `${
-                        this.getDeploymentConfig().serverHost
+                        this.getDeploymentConfig()?.serverHost
                     }/api/identity/consent-mgt/v1.0/consents/purposes`,
-                    list: `${this.getDeploymentConfig().serverHost}/api/identity/consent-mgt/v1.0/consents/purposes`
+                    list: `${this.getDeploymentConfig()?.serverHost}/api/identity/consent-mgt/v1.0/consents/purposes`
                 }
             },
-            federatedAssociations: `${this.getDeploymentConfig().serverHost}/api/users/v1/me/federated-associations`,
-            fidoEnd: `${this.getDeploymentConfig().serverHost}/api/users/v2/me/webauthn/finish-registration`,
-            fidoMetaData: `${this.getDeploymentConfig().serverHost}/api/users/v2/me/webauthn`,
-            fidoStart: `${this.getDeploymentConfig().serverHost}/api/users/v2/me/webauthn/start-registration`,
+            federatedAssociations: `${this.getDeploymentConfig()?.serverHost}/api/users/v1/me/federated-associations`,
+            fidoEnd: `${this.getDeploymentConfig()?.serverHost}/api/users/v2/me/webauthn/finish-registration`,
+            fidoMetaData: `${this.getDeploymentConfig()?.serverHost}/api/users/v2/me/webauthn`,
+            fidoStart: `${this.getDeploymentConfig()?.serverHost}/api/users/v2/me/webauthn/start-registration`,
             fidoStartUsernameless: `${
-                this.getDeploymentConfig().serverHost
+                this.getDeploymentConfig()?.serverHost
             }/api/users/v2/me/webauthn/start-usernameless-registration`,
             homeRealmIdentifiers: `${
-                this.getDeploymentConfig().serverHost
+                this.getDeploymentConfig()?.serverHost
             }/api/server/v1/configs/home-realm-identifiers`,
-            isReadOnlyUser: `${this.getDeploymentConfig().serverHost}/scim2/Me?attributes=${
+            isReadOnlyUser: `${this.getDeploymentConfig()?.serverHost}/scim2/Me?attributes=${
                 SCIMConfigs.scimEnterpriseUserClaimUri.isReadOnlyUser
             }`,
-            issuer: `${this.getDeploymentConfig().serverHost}/oauth2/token`,
-            jwks: `${this.getDeploymentConfig().serverHost}/oauth2/jwks`,
-            logout: `${this.getDeploymentConfig().serverHost}/oidc/logout`,
-            me: `${this.getDeploymentConfig().serverHost}/scim2/Me`,
-            mfaEnabledAuthenticators: `${this.getDeploymentConfig().serverHost}/api/users/v1/me/mfa/authenticators`,
-            preference: `${this.getDeploymentConfig().serverHost}/api/server/v1/identity-governance/preferences`,
-            profileSchemas: `${this.getDeploymentConfig().serverHost}/scim2/Schemas`,
-            revoke: `${this.getDeploymentConfig().serverHost}/oauth2/revoke`,
-            sessions: `${this.getDeploymentConfig().serverHost}/api/users/v1/me/sessions`,
-            smsOtpResend: `${this.getDeploymentConfig().serverHost}/api/identity/user/v1.0/me/resend-code`,
-            smsOtpValidate: `${this.getDeploymentConfig().serverHost}/api/identity/user/v1.0/me/validate-code`,
-            token: `${this.getDeploymentConfig().serverHost}/oauth2/token`,
-            totp: `${this.getDeploymentConfig().serverHost}/api/users/v1/me/totp`,
-            totpSecret: `${this.getDeploymentConfig().serverHost}/api/users/v1/me/totp/secret`,
-            typingDNAMe: `${this.getDeploymentConfig().serverHost}/api/identity/typingdna/v1.0/me/typingpatterns`,
+            issuer: `${this.getDeploymentConfig()?.serverHost}/oauth2/token`,
+            jwks: `${this.getDeploymentConfig()?.serverHost}/oauth2/jwks`,
+            logout: `${this.getDeploymentConfig()?.serverHost}/oidc/logout`,
+            me: `${this.getDeploymentConfig()?.serverHost}/scim2/Me`,
+            mfaEnabledAuthenticators: `${this.getDeploymentConfig()?.serverHost}/api/users/v1/me/mfa/authenticators`,
+            preference: `${this.getDeploymentConfig()?.serverHost}/api/server/v1/identity-governance/preferences`,
+            profileSchemas: `${this.getDeploymentConfig()?.serverHost}/scim2/Schemas`,
+            revoke: `${this.getDeploymentConfig()?.serverHost}/oauth2/revoke`,
+            sessions: `${this.getDeploymentConfig()?.serverHost}/api/users/v1/me/sessions`,
+            smsOtpResend: `${this.getDeploymentConfig()?.serverHost}/api/identity/user/v1.0/me/resend-code`,
+            smsOtpValidate: `${this.getDeploymentConfig()?.serverHost}/api/identity/user/v1.0/me/validate-code`,
+            token: `${this.getDeploymentConfig()?.serverHost}/oauth2/token`,
+            totp: `${this.getDeploymentConfig()?.serverHost}/api/users/v1/me/totp`,
+            totpSecret: `${this.getDeploymentConfig()?.serverHost}/api/users/v1/me/totp/secret`,
+            typingDNAMe: `${this.getDeploymentConfig()?.serverHost}/api/identity/typingdna/v1.0/me/typingpatterns`,
             typingDNAServer: `${
-                this.getDeploymentConfig().serverHost
+                this.getDeploymentConfig()?.serverHost
             }/api/identity/typingdna/v1.0/server/typingdnaConfig`,
-            user: `${this.getDeploymentConfig().serverHost}/api/identity/user/v1.0/me`,
-            wellKnown: `${this.getDeploymentConfig().serverHost}/oauth2/oidcdiscovery/.well-known/openid-configuration`
+            user: `${this.getDeploymentConfig()?.serverHost}/api/identity/user/v1.0/me`,
+            wellKnown: `${this.getDeploymentConfig()?.serverHost}/oauth2/oidcdiscovery/.well-known/openid-configuration`
         };
     }
 
@@ -135,44 +135,27 @@
      */
     public static getUIConfig(): UIConfigInterface {
         return {
-            announcements: window["AppUtils"]?.getConfig().ui.announcements,
-            appName: window["AppUtils"]?.getConfig().ui.appName,
-            appTitle: window["AppUtils"]?.getConfig().ui.appTitle,
-            authenticatorApp: window["AppUtils"]?.getConfig().ui.authenticatorApp,
-            copyrightText: window["AppUtils"]?.getConfig()
-                .ui.appCopyright.replace("${copyright}", "\u00A9")
+            announcements: window["AppUtils"]?.getConfig()?.ui?.announcements,
+            appName: window["AppUtils"]?.getConfig()?.ui?.appName,
+            appTitle: window["AppUtils"]?.getConfig()?.ui?.appTitle,
+            authenticatorApp: window["AppUtils"]?.getConfig()?.ui?.authenticatorApp,
+            copyrightText: window["AppUtils"]?.getConfig()?.ui?.appCopyright
+                .replace("${copyright}", "\u00A9")
                 .replace("${year}", new Date().getFullYear()),
-<<<<<<< HEAD
-            disableMFAforSuperTenantUser: window["AppUtils"]?.getConfig()?.ui.disableMFAforSuperTenantUser,
-            enableMFAUserWise: window["AppUtils"]?.getConfig()?.ui.enableMFAUserWise,
-            disableMFAForFederatedUsers: window["AppUtils"]?.getConfig()?.ui.disableMFAForFederatedUsers,
-            forceBackupCode: window["AppUtils"]?.getConfig()?.ui.forceBackupCode,
-            features: window["AppUtils"]?.getConfig().ui.features,
-            i18nConfigs: window["AppUtils"]?.getConfig().ui.i18nConfigs,
-            isCookieConsentBannerEnabled: window["AppUtils"]?.getConfig().ui.isCookieConsentBannerEnabled,
-            isHeaderAvatarLabelAllowed: window["AppUtils"]?.getConfig().ui.isHeaderAvatarLabelAllowed,
-            isProfileUsernameReadonly: window["AppUtils"]?.getConfig().ui.isProfileUsernameReadonly,
-            privacyPolicyConfigs: window["AppUtils"]?.getConfig().ui.privacyPolicyConfigs,
-            productName: window["AppUtils"]?.getConfig().ui.productName,
-            productVersionConfig: window["AppUtils"]?.getConfig().ui.productVersionConfig,
-            showAppSwitchButton: window["AppUtils"]?.getConfig().ui.showAppSwitchButton,
-            theme: window["AppUtils"]?.getConfig().ui.theme
-=======
-            disableMFAForFederatedUsers: window["AppUtils"].getConfig().ui.disableMFAForFederatedUsers,
-            disableMFAforSuperTenantUser: window["AppUtils"].getConfig().ui.disableMFAforSuperTenantUser,
-            enableMFAUserWise: window["AppUtils"].getConfig().ui.enableMFAUserWise,
-            features: window["AppUtils"].getConfig().ui.features,
-            forceBackupCode: window["AppUtils"].getConfig().ui.forceBackupCode,
-            i18nConfigs: window["AppUtils"].getConfig().ui.i18nConfigs,
-            isCookieConsentBannerEnabled: window["AppUtils"].getConfig().ui.isCookieConsentBannerEnabled,
-            isHeaderAvatarLabelAllowed: window["AppUtils"].getConfig().ui.isHeaderAvatarLabelAllowed,
-            isProfileUsernameReadonly: window["AppUtils"].getConfig().ui.isProfileUsernameReadonly,
-            privacyPolicyConfigs: window["AppUtils"].getConfig().ui.privacyPolicyConfigs,
-            productName: window["AppUtils"].getConfig().ui.productName,
-            productVersionConfig: window["AppUtils"].getConfig().ui.productVersionConfig,
-            showAppSwitchButton: window["AppUtils"].getConfig().ui.showAppSwitchButton,
-            theme: window["AppUtils"].getConfig().ui.theme
->>>>>>> b538e960
+            disableMFAForFederatedUsers: window["AppUtils"]?.getConfig()?.ui?.disableMFAForFederatedUsers,
+            disableMFAforSuperTenantUser: window["AppUtils"]?.getConfig()?.ui?.disableMFAforSuperTenantUser,
+            enableMFAUserWise: window["AppUtils"]?.getConfig()?.ui?.enableMFAUserWise,
+            features: window["AppUtils"]?.getConfig()?.ui?.features,
+            forceBackupCode: window["AppUtils"]?.getConfig()?.ui?.forceBackupCode,
+            i18nConfigs: window["AppUtils"]?.getConfig()?.ui?.i18nConfigs,
+            isCookieConsentBannerEnabled: window["AppUtils"]?.getConfig()?.ui?.isCookieConsentBannerEnabled,
+            isHeaderAvatarLabelAllowed: window["AppUtils"]?.getConfig()?.ui?.isHeaderAvatarLabelAllowed,
+            isProfileUsernameReadonly: window["AppUtils"]?.getConfig()?.ui?.isProfileUsernameReadonly,
+            privacyPolicyConfigs: window["AppUtils"]?.getConfig()?.ui?.privacyPolicyConfigs,
+            productName: window["AppUtils"]?.getConfig()?.ui?.productName,
+            productVersionConfig: window["AppUtils"]?.getConfig()?.ui?.productVersionConfig,
+            showAppSwitchButton: window["AppUtils"]?.getConfig()?.ui?.showAppSwitchButton,
+            theme: window["AppUtils"]?.getConfig()?.ui?.theme
         };
     }
 
@@ -196,8 +179,8 @@
                     generateBackendPaths(
                         language,
                         namespace,
-                        window["AppUtils"]?.getConfig().appBase,
-                        store.getState().config.i18n ?? {
+                        window["AppUtils"]?.getConfig()?.appBase,
+                        store?.getState()?.config?.i18n ?? {
                             langAutoDetectEnabled: I18nConstants.LANG_AUTO_DETECT_ENABLED,
                             namespaceDirectories: I18nConstants.BUNDLE_NAMESPACE_DIRECTORIES,
                             overrideOptions: I18nConstants.INIT_OPTIONS_OVERRIDE,
@@ -222,7 +205,7 @@
     public static getI18nConfig(metaFile?: MetaI18N): I18nModuleOptionsInterface {
         return {
             initOptions: this.generateModuleInitOptions(metaFile),
-            langAutoDetectEnabled: window["AppUtils"]?.getConfig().ui.i18nConfigs.langAutoDetectEnabled
+            langAutoDetectEnabled: window["AppUtils"]?.getConfig()?.ui?.i18nConfigs?.langAutoDetectEnabled
                 ?? I18nConstants.LANG_AUTO_DETECT_ENABLED,
             namespaceDirectories: I18nConstants.BUNDLE_NAMESPACE_DIRECTORIES,
             overrideOptions: I18nConstants.INIT_OPTIONS_OVERRIDE,
