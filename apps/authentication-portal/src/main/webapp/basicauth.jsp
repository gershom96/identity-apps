--- conflicted
+++ resolved
@@ -471,7 +471,6 @@
         }
 
     %>
-<<<<<<< HEAD
 
     <script defer>
 
@@ -497,11 +496,9 @@
 
     </script>
 
-=======
 </form>
 
 <form action="<%=loginFormActionURL%>" method="post" id="restartFlowForm">
     <input type="hidden" name="sessionDataKey" value='<%=Encode.forHtmlAttribute(request.getParameter("sessionDataKey"))%>'/>
     <input type="hidden" name="restart_flow" value='true'/>
->>>>>>> 3cc8f641
 </form>