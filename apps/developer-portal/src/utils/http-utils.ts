--- conflicted
+++ resolved
@@ -17,14 +17,9 @@
  */
 
 import { OPConfigurationUtil } from "@wso2is/authentication";
-<<<<<<< HEAD
-import { hasLoginPermission } from "./authenticate-util";
-import { ApplicationConstants } from "../constants";
-=======
 import { hideAJAXTopLoadingBar, showAJAXTopLoadingBar } from "@wso2is/core/store";
 import { AuthenticateUtils } from "@wso2is/core/utils";
 import { AppConstants } from "../constants";
->>>>>>> a7e5f204
 import { history } from "../helpers";
 import { store } from "../store";
 
@@ -91,19 +86,12 @@
             return;
         }
 
-<<<<<<< HEAD
-    // If the user doesn't have login permission, redirect to login error page.
-    if (!hasLoginPermission()) {
-        history.push(ApplicationConstants.PATHS.get("UNAUTHORIZED"));
-        return;
-=======
         // Terminate the session if the requests returns an un-authorized status code (401)
         // NOTE: Axios is unable to handle 401 errors. `!error.response` will usually catch
         // the `401` error. Check the link in the doc comment.
         if (!error.response || error.response.status === 401) {
             history.push(window["AppUtils"].getConfig().routes.logout);
         }
->>>>>>> a7e5f204
     }
 
     /**
