--- conflicted
+++ resolved
@@ -29,11 +29,7 @@
 import { I18n, I18nModuleOptionsInterface } from "@wso2is/i18n";
 import { ContentLoader, ThemeContext } from "@wso2is/react-components";
 import _ from "lodash";
-<<<<<<< HEAD
-import React, { ReactElement, Suspense, useContext, useEffect } from "react";
-=======
 import React, { FunctionComponent, ReactElement, Suspense, useContext, useEffect } from "react";
->>>>>>> a7e5f204
 import { Helmet } from "react-helmet";
 import { I18nextProvider } from "react-i18next";
 import { useDispatch, useSelector } from "react-redux";
@@ -64,11 +60,7 @@
 
     const dispatch = useDispatch();
 
-<<<<<<< HEAD
-    const userName: string = useSelector((state: AppState) => state.authenticationInformation.username);
-=======
     const userName: string = useSelector((state: AppState) => state.auth.username);
->>>>>>> a7e5f204
     const config: ConfigReducerStateInterface = useSelector((state: AppState) => state.config);
     const loginInit: boolean = useSelector((state: AppState) => state.auth.loginInit);
 
