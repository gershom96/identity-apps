/**
 * Copyright (c) 2019, WSO2 Inc. (http://www.wso2.org) All Rights Reserved.
 *
 * WSO2 Inc. licenses this file to you under the Apache License,
 * Version 2.0 (the "License"); you may not use this file except
 * in compliance with the License.
 * You may obtain a copy of the License at
 *
 *     http://www.apache.org/licenses/LICENSE-2.0
 *
 * Unless required by applicable law or agreed to in writing,
 * software distributed under the License is distributed on an
 * "AS IS" BASIS, WITHOUT WARRANTIES OR CONDITIONS OF ANY
 * KIND, either express or implied. See the License for the
 * specific language governing permissions and limitations
 * under the License.
 */

export * from "./applications";
export * from "./errors";
export * from "./home";
export * from "./privacy";
export * from "./users";
export * from "./application-edit";
export * from "./user-edit";
export * from "./application-template";
export * from "./user-roles";
<<<<<<< HEAD
export * from "./identity-providers";
export * from "./identity-provider-template";
=======
export * from "./external-claims";
export * from "./local-claims";
export * from "./claim-dialects";
export * from "./local-claims-edit";
>>>>>>> 58bc5329
<|MERGE_RESOLUTION|>--- conflicted
+++ resolved
@@ -25,12 +25,9 @@
 export * from "./user-edit";
 export * from "./application-template";
 export * from "./user-roles";
-<<<<<<< HEAD
-export * from "./identity-providers";
-export * from "./identity-provider-template";
-=======
 export * from "./external-claims";
 export * from "./local-claims";
 export * from "./claim-dialects";
 export * from "./local-claims-edit";
->>>>>>> 58bc5329
+export * from "./identity-providers";
+export * from "./identity-provider-template";