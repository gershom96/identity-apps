/**
* Copyright (c) 2020, WSO2 Inc. (http://www.wso2.org) All Rights Reserved.
*
* WSO2 Inc. licenses this file to you under the Apache License,
* Version 2.0 (the 'License'); you may not use this file except
* in compliance with the License.
* You may obtain a copy of the License at
*
*     http://www.apache.org/licenses/LICENSE-2.0
*
* Unless required by applicable law or agreed to in writing,
* software distributed under the License is distributed on an
* 'AS IS' BASIS, WITHOUT WARRANTIES OR CONDITIONS OF ANY
* KIND, either express or implied. See the License for the
* specific language governing permissions and limitations
* under the License.
*/

import { addAlert } from "@wso2is/core/store";
import { Field, FormValue, Forms } from "@wso2is/forms";
<<<<<<< HEAD
import { CopyInputField } from "@wso2is/react-components";
import React, { ReactElement, useRef, useState, useEffect } from "react";
=======
import { ConfirmationModal, CopyInputField, DangerZone, DangerZoneGroup } from "@wso2is/react-components";
import React, { ReactElement, useRef, useState } from "react";
>>>>>>> 2db352fd
import { useDispatch } from "react-redux";
import { Divider, Form, Grid, Popup } from "semantic-ui-react";
import { deleteAClaim, updateAClaim } from "../../../../api";
import { LOCAL_CLAIMS_PATH } from "../../../../constants";
import { history } from "../../../../helpers";
import { AlertLevels, Claim } from "../../../../models";

/**
 * Prop types for `EditBasicDetailsLocalClaims` component
 */
interface EditBasicDetailsLocalClaimsPropsInterface {
    /**
     * The claim to be edited
     */
    claim: Claim;
    /**
     * The function to be called to initiate an update
     */
    update: () => void;
}

/**
 * This component renders the Basic Details pane of the edit local claim screen
 * @param {EditBasicDetailsLocalClaimsPropsInterface} props
 * @return {ReactElement}
 */
export const EditBasicDetailsLocalClaims = (
    props: EditBasicDetailsLocalClaimsPropsInterface
): ReactElement => {

    const dispatch = useDispatch();

    const { claim, update } = props;

    const [ isShowNameHint, setIsShowNameHint ] = useState(false);
    const [ isShowRegExHint, setIsShowRegExHint ] = useState(false);
    const [ isShowDisplayOrderHint, setIsShowDisplayOrderHint ] = useState(false);
    const [ isShowDisplayOrder, setIsShowDisplayOrder ] = useState(false);
    const [ confirmDelete, setConfirmDelete ] = useState(false);

    const nameField = useRef<HTMLElement>(null);
    const regExField = useRef<HTMLElement>(null);
    const displayOrderField = useRef<HTMLElement>(null);

    useEffect(() => {
        if (claim?.supportedByDefault) {
            setIsShowDisplayOrder(true);
        }
    }, [claim])

    const deleteConfirmation = (): ReactElement => (
        <ConfirmationModal
            onClose={ (): void => setConfirmDelete(false) }
            type="warning"
            open={ confirmDelete }
            assertion={ claim.displayName }
            assertionHint={ <p>Please type <strong>{ claim.displayName }</strong> to confirm.</p> }
            assertionType="input"
            primaryAction="Confirm"
            secondaryAction="Cancel"
            onSecondaryActionClick={ (): void => setConfirmDelete(false) }
            onPrimaryActionClick={ (): void => deleteLocalClaim(claim.id) }
        >
            <ConfirmationModal.Header>Are you sure?</ConfirmationModal.Header>
            <ConfirmationModal.Message attached warning>
                This action is irreversible and will permanently delete the selected local claim.
                        </ConfirmationModal.Message>
            <ConfirmationModal.Content>
                If you delete this local claim, the user data belonging to this claim will also be deleted.
                Please proceed with caution.
            </ConfirmationModal.Content>
        </ConfirmationModal>
    );

    /**
     * This deletes a local claim
     * @param {string} id 
     */
    const deleteLocalClaim = (id: string) => {
        deleteAClaim(id).then(() => {
            history.push(LOCAL_CLAIMS_PATH);
            dispatch(addAlert(
                {
                    description: "The local claim has been deleted successfully!",
                    level: AlertLevels.SUCCESS,
                    message: "Local claim deleted successfully"
                }
            ));
        }).catch(error => {
            dispatch(addAlert(
                {
                    description: error?.description || "There was an error while deleting the local claim",
                    level: AlertLevels.ERROR,
                    message: error?.message || "Something went wrong"
                }
            ));
        })
    };

    return (
        <>
            { confirmDelete && deleteConfirmation() }
            <Grid>
                <Grid.Row columns={ 1 }>
                    <Grid.Column tablet={ 16 } computer={ 12 } largeScreen={ 9 } widescreen={ 6 } mobile={ 16 }>
                        <Form>
                            <Form.Field>
                                <label>Attribute URI</label>
                                <CopyInputField value={ claim ? claim.claimURI : "" } />
                            </Form.Field>
                        </Form>
                    </Grid.Column>
                </Grid.Row>
            </Grid>
            <Forms
                onSubmit={ (values) => {
                    const data: Claim = {
                        attributeMapping: claim.attributeMapping,
                        claimURI: claim.claimURI,
                        description: values.get("description").toString(),
                        displayName: values.get("name").toString(),
                        displayOrder: values.get("displayOrder") ? 
                            parseInt(values.get("displayOrder").toString()) : claim.displayOrder,
                        properties: claim.properties,
                        readOnly: values.get("readOnly").length > 0,
                        regEx: values.get("regularExpression").toString(),
                        required: values.get("required").length > 0,
                        supportedByDefault: values.get("supportedByDefault").length > 0

                    }
                    updateAClaim(claim.id, data).then(() => {
                        dispatch(addAlert(
                            {
                                description: "The basic details of the local attribute have been updated successfully!",
                                level: AlertLevels.SUCCESS,
                                message: "Basic details updated successfully"
                            }
                        ));
                        update();
                    }).catch(error => {
                        dispatch(addAlert(
                            {
                                description: error?.description || "There was an error while updating the " +
                                "local attribute",
                                level: AlertLevels.ERROR,
                                message: error?.message || "Something went wrong"
                            }
                        ));
                    })
                } }
            >
                <Grid>
                    <Grid.Row columns={ 1 }>
                        <Grid.Column tablet={ 16 } computer={ 12 } largeScreen={ 9 } widescreen={ 6 } mobile={ 16 }>
                            <Field
                                onMouseOver={ () => {
                                    setIsShowNameHint(true);
                                } }
                                onMouseOut={ () => {
                                    setIsShowNameHint(false);
                                } }
                                type="text"
                                name="name"
                                label="Name"
                                required={ true }
                                requiredErrorMessage="Name is required"
                                placeholder="Enter a name for the attribute"
                                value={ claim?.displayName }
                                ref={ nameField }
                            />
                            <Popup
                                content={ "Name of the attribute that will be shown on the user profile " +
                                    "and user registration page" }
                                inverted
                                open={ isShowNameHint }
                                trigger={ <span></span> }
                                onClose={ () => {
                                    setIsShowNameHint(false);
                                } }
                                position="bottom left"
                                context={ nameField }
                            />
                            <Divider hidden />
                            <Field
                                type="textarea"
                                name="description"
                                label="Description"
                                required={ true }
                                requiredErrorMessage="Description is required"
                                placeholder="Enter a description"
                                value={ claim?.description }
                            />
                            <Divider hidden />
                            <Field
                                type="text"
                                name="regularExpression"
                                label="Regular expression"
                                required={ false }
                                requiredErrorMessage=""
                                placeholder="Enter a regular expression"
                                value={ claim?.regEx }
                                onMouseOver={ () => {
                                    setIsShowRegExHint(true);
                                } }
                                onMouseOut={ () => {
                                    setIsShowRegExHint(false);
                                } }
                                ref={ regExField }
                            />
                            <Popup
                                content="This regular expression is used to validate the value this attribute can take"
                                inverted
                                open={ isShowRegExHint }
                                trigger={ <span></span> }
                                onClose={ () => {
                                    setIsShowRegExHint(false);
                                } }
                                position="bottom left"
                                context={ regExField }
                            />
                            <Divider hidden />
                            <Field
                                type="checkbox"
                                name="supportedByDefault"
                                required={ false }
                                requiredErrorMessage=""
                                children={ [ {
                                    label: "Show this attribute on user profile and user registration page",
                                    value: "Support"
                                } ] }
                                value={ claim?.supportedByDefault ? [ "Support" ] : [] }
                                listen={ (values: Map<string, FormValue>) => {
                                    setIsShowDisplayOrder(values?.get("supportedByDefault")?.length > 0);
                                } }
                            />
                            {
                                isShowDisplayOrder
                                && (
                                    <>
                                        <Field
                                            type="number"
                                            min="0"
                                            name="displayOrder"
                                            label="Display Order"
                                            required={ false }
                                            requiredErrorMessage=""
                                            placeholder="Enter the display order"
                                            value={ claim?.displayOrder.toString() }
                                            onMouseOver={ () => {
                                                setIsShowDisplayOrderHint(true);
                                            } }
                                            onMouseOut={ () => {
                                                setIsShowDisplayOrderHint(false);
                                            } }
                                            ref={ displayOrderField }
                                        />
                                        <Popup
                                            content={ "This determines the position at which this attribute is " + 
                                            "displayed in the user profile and the user registration page" }
                                            inverted
                                            open={ isShowDisplayOrderHint }
                                            trigger={ <span></span> }
                                            onClose={ () => {
                                                setIsShowDisplayOrderHint(false);
                                            } }
                                            position="bottom left"
                                            context={ displayOrderField }
                                        />
                                    </>
                                )
                            }
                            <Divider hidden />
                            <Field
                                type="checkbox"
                                name="required"
                                required={ false }
                                requiredErrorMessage=""
                                children={ [ {
                                    label: "Make this attribute required during user registration",
                                    value: "Required"
                                } ] }
                                value={ claim?.required ? [ "Required" ] : [] }
                            />
                            <Divider hidden />
                            <Field
                                type="checkbox"
                                name="readOnly"
                                required={ false }
                                requiredErrorMessage=""
                                children={ [ {
                                    label: "Make this attribute read-only",
                                    value: "ReadOnly"
                                } ] }
                                value={ claim?.readOnly ? [ "ReadOnly" ] : [] }
                            />
                        </Grid.Column>
                    </Grid.Row>
                    <Grid.Row columns={ 1 }>
                        <Grid.Column width={ 6 }>
                            <Field
                                type="submit"
                                value="Update"
                            />
                        </Grid.Column>
                    </Grid.Row>
                    <Grid.Row columns={ 1 }>
                        <Grid.Column width={ 16 }>
                            <DangerZoneGroup sectionHeader="Danger Zone">
                                <DangerZone
                                    actionTitle="Delete Local Claim"
                                    header="Delete Local Claim"
                                    subheader={ "Once you delete a local claim, there is no going back. " +
                                        "Please be certain." }
                                    onActionClick={ () => setConfirmDelete(true) }
                                />
                            </DangerZoneGroup>
                        </Grid.Column>
                    </Grid.Row>
                </Grid>
            </Forms>
        </>
    )
};<|MERGE_RESOLUTION|>--- conflicted
+++ resolved
@@ -18,13 +18,8 @@
 
 import { addAlert } from "@wso2is/core/store";
 import { Field, FormValue, Forms } from "@wso2is/forms";
-<<<<<<< HEAD
-import { CopyInputField } from "@wso2is/react-components";
+import { ConfirmationModal, CopyInputField, DangerZone, DangerZoneGroup } from "@wso2is/react-components";
 import React, { ReactElement, useRef, useState, useEffect } from "react";
-=======
-import { ConfirmationModal, CopyInputField, DangerZone, DangerZoneGroup } from "@wso2is/react-components";
-import React, { ReactElement, useRef, useState } from "react";
->>>>>>> 2db352fd
 import { useDispatch } from "react-redux";
 import { Divider, Form, Grid, Popup } from "semantic-ui-react";
 import { deleteAClaim, updateAClaim } from "../../../../api";
@@ -90,10 +85,10 @@
         >
             <ConfirmationModal.Header>Are you sure?</ConfirmationModal.Header>
             <ConfirmationModal.Message attached warning>
-                This action is irreversible and will permanently delete the selected local claim.
+                This action is irreversible and will permanently delete the selected local attribute.
                         </ConfirmationModal.Message>
             <ConfirmationModal.Content>
-                If you delete this local claim, the user data belonging to this claim will also be deleted.
+                If you delete this local attribute, the user data belonging to this attribute will also be deleted.
                 Please proceed with caution.
             </ConfirmationModal.Content>
         </ConfirmationModal>
@@ -110,13 +105,13 @@
                 {
                     description: "The local claim has been deleted successfully!",
                     level: AlertLevels.SUCCESS,
-                    message: "Local claim deleted successfully"
+                    message: "Local attribute deleted successfully"
                 }
             ));
         }).catch(error => {
             dispatch(addAlert(
                 {
-                    description: error?.description || "There was an error while deleting the local claim",
+                    description: error?.description || "There was an error while deleting the local attribute",
                     level: AlertLevels.ERROR,
                     message: error?.message || "Something went wrong"
                 }
@@ -336,7 +331,7 @@
                                 <DangerZone
                                     actionTitle="Delete Local Claim"
                                     header="Delete Local Claim"
-                                    subheader={ "Once you delete a local claim, there is no going back. " +
+                                    subheader={ "Once you delete a local attribute, there is no going back. " +
                                         "Please be certain." }
                                     onActionClick={ () => setConfirmDelete(true) }
                                 />
